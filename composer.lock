{
    "_readme": [
        "This file locks the dependencies of your project to a known state",
        "Read more about it at https://getcomposer.org/doc/01-basic-usage.md#installing-dependencies",
        "This file is @generated automatically"
    ],
<<<<<<< HEAD
    "content-hash": "ca351a48e4fb616d58c4a9729b898067",
=======
    "content-hash": "4caca9e8abe60160bab6199e2aefb27f",
>>>>>>> e6c936bd
    "packages": [
        {
            "name": "cakephp/core",
            "version": "3.7.7",
            "source": {
                "type": "git",
                "url": "https://github.com/cakephp/core.git",
                "reference": "f9d9823439e3c82fdb3f69d2c9210bab67e721af"
            },
            "dist": {
                "type": "zip",
                "url": "https://api.github.com/repos/cakephp/core/zipball/f9d9823439e3c82fdb3f69d2c9210bab67e721af",
                "reference": "f9d9823439e3c82fdb3f69d2c9210bab67e721af",
                "shasum": ""
            },
            "require": {
                "cakephp/utility": "^3.6.0",
                "php": ">=5.6.0"
            },
            "suggest": {
                "cakephp/cache": "To use Configure::store() and restore().",
                "cakephp/event": "To use PluginApplicationInterface or plugin applications."
            },
            "type": "library",
            "autoload": {
                "psr-4": {
                    "Cake\\Core\\": "."
                },
                "files": [
                    "functions.php"
                ]
            },
            "notification-url": "https://packagist.org/downloads/",
            "license": [
                "MIT"
            ],
            "authors": [
                {
                    "name": "CakePHP Community",
                    "homepage": "https://github.com/cakephp/core/graphs/contributors"
                }
            ],
            "description": "CakePHP Framework Core classes",
            "homepage": "https://cakephp.org",
            "keywords": [
                "cakephp",
                "core",
                "framework"
            ],
            "time": "2019-04-15T14:21:39+00:00"
        },
        {
            "name": "cakephp/utility",
            "version": "3.7.7",
            "source": {
                "type": "git",
                "url": "https://github.com/cakephp/utility.git",
                "reference": "329654495c4cf966ac75832e502ec939542928fb"
            },
            "dist": {
                "type": "zip",
                "url": "https://api.github.com/repos/cakephp/utility/zipball/329654495c4cf966ac75832e502ec939542928fb",
                "reference": "329654495c4cf966ac75832e502ec939542928fb",
                "shasum": ""
            },
            "require": {
                "cakephp/core": "^3.6.0",
                "php": ">=5.6.0"
            },
            "suggest": {
                "ext-intl": "To use Text::transliterate() or Text::slug()",
                "lib-ICU": "To use Text::transliterate() or Text::slug()"
            },
            "type": "library",
            "autoload": {
                "psr-4": {
                    "Cake\\Utility\\": "."
                },
                "files": [
                    "bootstrap.php"
                ]
            },
            "notification-url": "https://packagist.org/downloads/",
            "license": [
                "MIT"
            ],
            "authors": [
                {
                    "name": "CakePHP Community",
                    "homepage": "https://github.com/cakephp/utility/graphs/contributors"
                }
            ],
            "description": "CakePHP Utility classes such as Inflector, String, Hash, and Security",
            "homepage": "https://cakephp.org",
            "keywords": [
                "cakephp",
                "hash",
                "inflector",
                "security",
                "string",
                "utility"
            ],
            "time": "2019-03-14T14:41:29+00:00"
        },
        {
            "name": "charlottedunois/collection",
            "version": "v0.2.0",
            "source": {
                "type": "git",
                "url": "https://github.com/CharlotteDunois/Collection.git",
                "reference": "b95c81b207651689c3f08040e00760d80565fd44"
            },
            "dist": {
                "type": "zip",
                "url": "https://api.github.com/repos/CharlotteDunois/Collection/zipball/b95c81b207651689c3f08040e00760d80565fd44",
                "reference": "b95c81b207651689c3f08040e00760d80565fd44",
                "shasum": ""
            },
            "require": {
                "php": ">=7.0"
            },
            "require-dev": {
                "phpunit/phpunit": "^8.0|^7.0|^6.0"
            },
            "type": "library",
            "autoload": {
                "psr-4": {
                    "CharlotteDunois\\Collect\\": "src"
                }
            },
            "notification-url": "https://packagist.org/downloads/",
            "license": [
                "Apache-2.0"
            ],
            "authors": [
                {
                    "name": "Charlotte Dunois",
                    "email": "github@charuru.moe"
                }
            ],
            "description": "Collection, an utility to conventionally store a key-value pair.",
            "homepage": "https://github.com/CharlotteDunois/Collection",
            "time": "2018-12-04T18:43:09+00:00"
        },
        {
            "name": "charlottedunois/eventemitter",
            "version": "v0.1.6",
            "source": {
                "type": "git",
                "url": "https://github.com/CharlotteDunois/EventEmitter.git",
                "reference": "7ebba76b06e56b9b031a46ef00a33300c8ce0b00"
            },
            "dist": {
                "type": "zip",
                "url": "https://api.github.com/repos/CharlotteDunois/EventEmitter/zipball/7ebba76b06e56b9b031a46ef00a33300c8ce0b00",
                "reference": "7ebba76b06e56b9b031a46ef00a33300c8ce0b00",
                "shasum": ""
            },
            "require": {
                "php": ">=7.1.0"
            },
            "type": "library",
            "autoload": {
                "psr-4": {
                    "CharlotteDunois\\Events\\": "src"
                }
            },
            "notification-url": "https://packagist.org/downloads/",
            "license": [
                "Apache-2.0"
            ],
            "authors": [
                {
                    "name": "Charlotte Dunois",
                    "email": "github@charuru.moe"
                }
            ],
            "description": "This is an Event Emitter equivalent to Node.js' Event Emitter.",
            "homepage": "https://github.com/CharlotteDunois/EventEmitter",
            "keywords": [
                "EventEmitter",
                "emitter",
                "event",
                "events"
            ],
            "time": "2019-04-14T15:44:49+00:00"
        },
        {
            "name": "charlottedunois/validator",
            "version": "v0.3.1",
            "source": {
                "type": "git",
                "url": "https://github.com/CharlotteDunois/Validator.git",
                "reference": "f55734605db4dc630d7f263d0bcdc7d83d9bbfbc"
            },
            "dist": {
                "type": "zip",
                "url": "https://api.github.com/repos/CharlotteDunois/Validator/zipball/f55734605db4dc630d7f263d0bcdc7d83d9bbfbc",
                "reference": "f55734605db4dc630d7f263d0bcdc7d83d9bbfbc",
                "shasum": ""
            },
            "require": {
                "php": ">=7.0"
            },
            "require-dev": {
                "phpunit/phpunit": "7"
            },
            "type": "library",
            "autoload": {
                "psr-4": {
                    "CharlotteDunois\\Validation\\": "src/"
                }
            },
            "notification-url": "https://packagist.org/downloads/",
            "license": [
                "Apache-2.0"
            ],
            "authors": [
                {
                    "name": "Charlotte Dunois",
                    "email": "github@charuru.moe"
                }
            ],
            "description": "PHP Validator for stuff.",
            "homepage": "https://github.com/CharlotteDunois/Validator",
            "keywords": [
                "validation"
            ],
            "time": "2019-01-15T17:31:56+00:00"
        },
        {
            "name": "charlottedunois/yasmin",
            "version": "dev-master",
            "source": {
                "type": "git",
                "url": "https://github.com/CharlotteDunois/Yasmin.git",
<<<<<<< HEAD
                "reference": "55dc1094ddbcd742831251bd4beabb885c967cac"
            },
            "dist": {
                "type": "zip",
                "url": "https://api.github.com/repos/CharlotteDunois/Yasmin/zipball/55dc1094ddbcd742831251bd4beabb885c967cac",
                "reference": "55dc1094ddbcd742831251bd4beabb885c967cac",
=======
                "reference": "d55789860dcc760d4c63133d277109c822459daa"
            },
            "dist": {
                "type": "zip",
                "url": "https://api.github.com/repos/CharlotteDunois/Yasmin/zipball/d55789860dcc760d4c63133d277109c822459daa",
                "reference": "d55789860dcc760d4c63133d277109c822459daa",
>>>>>>> e6c936bd
                "shasum": ""
            },
            "require": {
                "charlottedunois/collection": "^0.2.0",
                "charlottedunois/eventemitter": "^0.1.5",
                "charlottedunois/validator": "^0.3.0",
                "clue/buzz-react": "^2.6.0",
                "ext-bcmath": "*",
                "ext-curl": "*",
                "ext-json": "*",
                "ext-mbstring": "*",
                "ext-zlib": "*",
                "php": ">=7.1",
                "psr/http-message": "^1.0",
                "ratchet/pawl": "^0.3.1",
                "react/event-loop": "^1.0|^0.5|^0.4.3",
                "react/filesystem": "^0.1.1",
                "react/promise": "^2.7.0",
                "ringcentral/psr7": "^1.2"
            },
            "require-dev": {
                "charlottedunois/athena": "^0.1.1|dev-master",
                "charlottedunois/kimberly": "^0.1.2|dev-master"
            },
            "suggest": {
                "charlottedunois/athena": "For Redis-backed ratelimit bucket",
                "charlottedunois/kimberly": "For WS encoding etf 🚀"
            },
            "type": "library",
            "autoload": {
                "psr-4": {
                    "CharlotteDunois\\Yasmin\\": "src"
                }
            },
            "notification-url": "https://packagist.org/downloads/",
            "license": [
                "Apache-2.0"
            ],
            "authors": [
                {
                    "name": "CharlotteDunois",
                    "email": "github@charuru.moe"
                }
            ],
            "description": "Yasmin is a Discord API library for PHP.",
<<<<<<< HEAD
            "time": "2019-05-19T13:04:12+00:00"
=======
            "time": "2019-05-16T04:45:32+00:00"
>>>>>>> e6c936bd
        },
        {
            "name": "clue/block-react",
            "version": "v1.3.1",
            "source": {
                "type": "git",
                "url": "https://github.com/clue/reactphp-block.git",
                "reference": "2f516b28259c203d67c4c963772dd7e9db652737"
            },
            "dist": {
                "type": "zip",
                "url": "https://api.github.com/repos/clue/reactphp-block/zipball/2f516b28259c203d67c4c963772dd7e9db652737",
                "reference": "2f516b28259c203d67c4c963772dd7e9db652737",
                "shasum": ""
            },
            "require": {
                "php": ">=5.3",
                "react/event-loop": "^1.0 || ^0.5 || ^0.4 || ^0.3.5",
                "react/promise": "^2.7 || ^1.2.1",
                "react/promise-timer": "^1.5"
            },
            "require-dev": {
                "phpunit/phpunit": "^6.4 || ^5.7 || ^4.8.35"
            },
            "type": "library",
            "autoload": {
                "files": [
                    "src/functions_include.php"
                ]
            },
            "notification-url": "https://packagist.org/downloads/",
            "license": [
                "MIT"
            ],
            "authors": [
                {
                    "name": "Christian Lück",
                    "email": "christian@lueck.tv"
                }
            ],
            "description": "Lightweight library that eases integrating async components built for ReactPHP in a traditional, blocking environment.",
            "homepage": "https://github.com/clue/reactphp-block",
            "keywords": [
                "async",
                "await",
                "blocking",
                "event loop",
                "promise",
                "reactphp",
                "sleep",
                "synchronous"
            ],
            "time": "2019-04-09T11:45:04+00:00"
        },
        {
            "name": "clue/buzz-react",
            "version": "v2.6.0",
            "source": {
                "type": "git",
                "url": "https://github.com/clue/reactphp-buzz.git",
                "reference": "83cc87d19fdc031cff3ddf3629d52ca95cbfbc92"
            },
            "dist": {
                "type": "zip",
                "url": "https://api.github.com/repos/clue/reactphp-buzz/zipball/83cc87d19fdc031cff3ddf3629d52ca95cbfbc92",
                "reference": "83cc87d19fdc031cff3ddf3629d52ca95cbfbc92",
                "shasum": ""
            },
            "require": {
                "php": ">=5.3",
                "psr/http-message": "^1.0",
                "react/event-loop": "^1.0 || ^0.5 || ^0.4 || ^0.3",
                "react/http-client": "^0.5.8",
                "react/promise": "^2.2.1 || ^1.2.1",
                "react/promise-stream": "^1.0 || ^0.1.1",
                "react/promise-timer": "^1.2",
                "react/socket": "^1.1",
                "react/stream": "^1.0 || ^0.7",
                "ringcentral/psr7": "^1.2"
            },
            "require-dev": {
                "clue/block-react": "^1.0",
                "clue/http-proxy-react": "^1.3",
                "clue/reactphp-ssh-proxy": "^1.0",
                "clue/socks-react": "^1.0",
                "phpunit/phpunit": "^7.0 || ^6.4 || ^5.7 || ^4.8.35",
                "react/http": "^0.8"
            },
            "type": "library",
            "autoload": {
                "psr-4": {
                    "Clue\\React\\Buzz\\": "src/"
                }
            },
            "notification-url": "https://packagist.org/downloads/",
            "license": [
                "MIT"
            ],
            "authors": [
                {
                    "name": "Christian Lück",
                    "email": "christian@lueck.tv"
                }
            ],
            "description": "Simple, async PSR-7 HTTP client for concurrently processing any number of HTTP requests, built on top of ReactPHP",
            "homepage": "https://github.com/clue/reactphp-buzz",
            "keywords": [
                "async",
                "http",
                "http client",
                "psr-7",
                "reactphp"
            ],
            "time": "2019-04-03T13:58:40+00:00"
        },
        {
            "name": "clue/stream-filter",
            "version": "v1.4.1",
            "source": {
                "type": "git",
                "url": "https://github.com/clue/php-stream-filter.git",
                "reference": "5a58cc30a8bd6a4eb8f856adf61dd3e013f53f71"
            },
            "dist": {
                "type": "zip",
                "url": "https://api.github.com/repos/clue/php-stream-filter/zipball/5a58cc30a8bd6a4eb8f856adf61dd3e013f53f71",
                "reference": "5a58cc30a8bd6a4eb8f856adf61dd3e013f53f71",
                "shasum": ""
            },
            "require": {
                "php": ">=5.3"
            },
            "require-dev": {
                "phpunit/phpunit": "^5.0 || ^4.8"
            },
            "type": "library",
            "autoload": {
                "psr-4": {
                    "Clue\\StreamFilter\\": "src/"
                },
                "files": [
                    "src/functions_include.php"
                ]
            },
            "notification-url": "https://packagist.org/downloads/",
            "license": [
                "MIT"
            ],
            "authors": [
                {
                    "name": "Christian Lück",
                    "email": "christian@lueck.tv"
                }
            ],
            "description": "A simple and modern approach to stream filtering in PHP",
            "homepage": "https://github.com/clue/php-stream-filter",
            "keywords": [
                "bucket brigade",
                "callback",
                "filter",
                "php_user_filter",
                "stream",
                "stream_filter_append",
                "stream_filter_register"
            ],
            "time": "2019-04-09T12:31:48+00:00"
        },
        {
            "name": "doctrine/cache",
            "version": "v1.8.0",
            "source": {
                "type": "git",
                "url": "https://github.com/doctrine/cache.git",
                "reference": "d768d58baee9a4862ca783840eca1b9add7a7f57"
            },
            "dist": {
                "type": "zip",
                "url": "https://api.github.com/repos/doctrine/cache/zipball/d768d58baee9a4862ca783840eca1b9add7a7f57",
                "reference": "d768d58baee9a4862ca783840eca1b9add7a7f57",
                "shasum": ""
            },
            "require": {
                "php": "~7.1"
            },
            "conflict": {
                "doctrine/common": ">2.2,<2.4"
            },
            "require-dev": {
                "alcaeus/mongo-php-adapter": "^1.1",
                "doctrine/coding-standard": "^4.0",
                "mongodb/mongodb": "^1.1",
                "phpunit/phpunit": "^7.0",
                "predis/predis": "~1.0"
            },
            "suggest": {
                "alcaeus/mongo-php-adapter": "Required to use legacy MongoDB driver"
            },
            "type": "library",
            "extra": {
                "branch-alias": {
                    "dev-master": "1.8.x-dev"
                }
            },
            "autoload": {
                "psr-4": {
                    "Doctrine\\Common\\Cache\\": "lib/Doctrine/Common/Cache"
                }
            },
            "notification-url": "https://packagist.org/downloads/",
            "license": [
                "MIT"
            ],
            "authors": [
                {
                    "name": "Roman Borschel",
                    "email": "roman@code-factory.org"
                },
                {
                    "name": "Benjamin Eberlei",
                    "email": "kontakt@beberlei.de"
                },
                {
                    "name": "Guilherme Blanco",
                    "email": "guilhermeblanco@gmail.com"
                },
                {
                    "name": "Jonathan Wage",
                    "email": "jonwage@gmail.com"
                },
                {
                    "name": "Johannes Schmitt",
                    "email": "schmittjoh@gmail.com"
                }
            ],
            "description": "Caching library offering an object-oriented API for many cache backends",
            "homepage": "https://www.doctrine-project.org",
            "keywords": [
                "cache",
                "caching"
            ],
            "time": "2018-08-21T18:01:43+00:00"
        },
        {
            "name": "doctrine/dbal",
            "version": "v2.9.2",
            "source": {
                "type": "git",
                "url": "https://github.com/doctrine/dbal.git",
                "reference": "22800bd651c1d8d2a9719e2a3dc46d5108ebfcc9"
            },
            "dist": {
                "type": "zip",
                "url": "https://api.github.com/repos/doctrine/dbal/zipball/22800bd651c1d8d2a9719e2a3dc46d5108ebfcc9",
                "reference": "22800bd651c1d8d2a9719e2a3dc46d5108ebfcc9",
                "shasum": ""
            },
            "require": {
                "doctrine/cache": "^1.0",
                "doctrine/event-manager": "^1.0",
                "ext-pdo": "*",
                "php": "^7.1"
            },
            "require-dev": {
                "doctrine/coding-standard": "^5.0",
                "jetbrains/phpstorm-stubs": "^2018.1.2",
                "phpstan/phpstan": "^0.10.1",
                "phpunit/phpunit": "^7.4",
                "symfony/console": "^2.0.5|^3.0|^4.0",
                "symfony/phpunit-bridge": "^3.4.5|^4.0.5"
            },
            "suggest": {
                "symfony/console": "For helpful console commands such as SQL execution and import of files."
            },
            "bin": [
                "bin/doctrine-dbal"
            ],
            "type": "library",
            "extra": {
                "branch-alias": {
                    "dev-master": "2.9.x-dev",
                    "dev-develop": "3.0.x-dev"
                }
            },
            "autoload": {
                "psr-4": {
                    "Doctrine\\DBAL\\": "lib/Doctrine/DBAL"
                }
            },
            "notification-url": "https://packagist.org/downloads/",
            "license": [
                "MIT"
            ],
            "authors": [
                {
                    "name": "Roman Borschel",
                    "email": "roman@code-factory.org"
                },
                {
                    "name": "Benjamin Eberlei",
                    "email": "kontakt@beberlei.de"
                },
                {
                    "name": "Guilherme Blanco",
                    "email": "guilhermeblanco@gmail.com"
                },
                {
                    "name": "Jonathan Wage",
                    "email": "jonwage@gmail.com"
                }
            ],
            "description": "Powerful PHP database abstraction layer (DBAL) with many features for database schema introspection and management.",
            "homepage": "https://www.doctrine-project.org/projects/dbal.html",
            "keywords": [
                "abstraction",
                "database",
                "dbal",
                "mysql",
                "persistence",
                "pgsql",
                "php",
                "queryobject"
            ],
            "time": "2018-12-31T03:27:51+00:00"
        },
        {
            "name": "doctrine/event-manager",
            "version": "v1.0.0",
            "source": {
                "type": "git",
                "url": "https://github.com/doctrine/event-manager.git",
                "reference": "a520bc093a0170feeb6b14e9d83f3a14452e64b3"
            },
            "dist": {
                "type": "zip",
                "url": "https://api.github.com/repos/doctrine/event-manager/zipball/a520bc093a0170feeb6b14e9d83f3a14452e64b3",
                "reference": "a520bc093a0170feeb6b14e9d83f3a14452e64b3",
                "shasum": ""
            },
            "require": {
                "php": "^7.1"
            },
            "conflict": {
                "doctrine/common": "<2.9@dev"
            },
            "require-dev": {
                "doctrine/coding-standard": "^4.0",
                "phpunit/phpunit": "^7.0"
            },
            "type": "library",
            "extra": {
                "branch-alias": {
                    "dev-master": "1.0.x-dev"
                }
            },
            "autoload": {
                "psr-4": {
                    "Doctrine\\Common\\": "lib/Doctrine/Common"
                }
            },
            "notification-url": "https://packagist.org/downloads/",
            "license": [
                "MIT"
            ],
            "authors": [
                {
                    "name": "Roman Borschel",
                    "email": "roman@code-factory.org"
                },
                {
                    "name": "Benjamin Eberlei",
                    "email": "kontakt@beberlei.de"
                },
                {
                    "name": "Guilherme Blanco",
                    "email": "guilhermeblanco@gmail.com"
                },
                {
                    "name": "Jonathan Wage",
                    "email": "jonwage@gmail.com"
                },
                {
                    "name": "Johannes Schmitt",
                    "email": "schmittjoh@gmail.com"
                },
                {
                    "name": "Marco Pivetta",
                    "email": "ocramius@gmail.com"
                }
            ],
            "description": "Doctrine Event Manager component",
            "homepage": "https://www.doctrine-project.org/projects/event-manager.html",
            "keywords": [
                "event",
                "eventdispatcher",
                "eventmanager"
            ],
            "time": "2018-06-11T11:59:03+00:00"
        },
        {
            "name": "doctrine/inflector",
            "version": "v1.3.0",
            "source": {
                "type": "git",
                "url": "https://github.com/doctrine/inflector.git",
                "reference": "5527a48b7313d15261292c149e55e26eae771b0a"
            },
            "dist": {
                "type": "zip",
                "url": "https://api.github.com/repos/doctrine/inflector/zipball/5527a48b7313d15261292c149e55e26eae771b0a",
                "reference": "5527a48b7313d15261292c149e55e26eae771b0a",
                "shasum": ""
            },
            "require": {
                "php": "^7.1"
            },
            "require-dev": {
                "phpunit/phpunit": "^6.2"
            },
            "type": "library",
            "extra": {
                "branch-alias": {
                    "dev-master": "1.3.x-dev"
                }
            },
            "autoload": {
                "psr-4": {
                    "Doctrine\\Common\\Inflector\\": "lib/Doctrine/Common/Inflector"
                }
            },
            "notification-url": "https://packagist.org/downloads/",
            "license": [
                "MIT"
            ],
            "authors": [
                {
                    "name": "Roman Borschel",
                    "email": "roman@code-factory.org"
                },
                {
                    "name": "Benjamin Eberlei",
                    "email": "kontakt@beberlei.de"
                },
                {
                    "name": "Guilherme Blanco",
                    "email": "guilhermeblanco@gmail.com"
                },
                {
                    "name": "Jonathan Wage",
                    "email": "jonwage@gmail.com"
                },
                {
                    "name": "Johannes Schmitt",
                    "email": "schmittjoh@gmail.com"
                }
            ],
            "description": "Common String Manipulations with regard to casing and singular/plural rules.",
            "homepage": "http://www.doctrine-project.org",
            "keywords": [
                "inflection",
                "pluralize",
                "singularize",
                "string"
            ],
            "time": "2018-01-09T20:05:19+00:00"
        },
        {
            "name": "doctrine/instantiator",
            "version": "1.2.0",
            "source": {
                "type": "git",
                "url": "https://github.com/doctrine/instantiator.git",
                "reference": "a2c590166b2133a4633738648b6b064edae0814a"
            },
            "dist": {
                "type": "zip",
                "url": "https://api.github.com/repos/doctrine/instantiator/zipball/a2c590166b2133a4633738648b6b064edae0814a",
                "reference": "a2c590166b2133a4633738648b6b064edae0814a",
                "shasum": ""
            },
            "require": {
                "php": "^7.1"
            },
            "require-dev": {
                "doctrine/coding-standard": "^6.0",
                "ext-pdo": "*",
                "ext-phar": "*",
                "phpbench/phpbench": "^0.13",
                "phpstan/phpstan-phpunit": "^0.11",
                "phpstan/phpstan-shim": "^0.11",
                "phpunit/phpunit": "^7.0"
            },
            "type": "library",
            "extra": {
                "branch-alias": {
                    "dev-master": "1.2.x-dev"
                }
            },
            "autoload": {
                "psr-4": {
                    "Doctrine\\Instantiator\\": "src/Doctrine/Instantiator/"
                }
            },
            "notification-url": "https://packagist.org/downloads/",
            "license": [
                "MIT"
            ],
            "authors": [
                {
                    "name": "Marco Pivetta",
                    "email": "ocramius@gmail.com",
                    "homepage": "http://ocramius.github.com/"
                }
            ],
            "description": "A small, lightweight utility to instantiate objects in PHP without invoking their constructors",
            "homepage": "https://www.doctrine-project.org/projects/instantiator.html",
            "keywords": [
                "constructor",
                "instantiate"
            ],
            "time": "2019-03-17T17:37:11+00:00"
        },
        {
            "name": "evenement/evenement",
            "version": "v3.0.1",
            "source": {
                "type": "git",
                "url": "https://github.com/igorw/evenement.git",
                "reference": "531bfb9d15f8aa57454f5f0285b18bec903b8fb7"
            },
            "dist": {
                "type": "zip",
                "url": "https://api.github.com/repos/igorw/evenement/zipball/531bfb9d15f8aa57454f5f0285b18bec903b8fb7",
                "reference": "531bfb9d15f8aa57454f5f0285b18bec903b8fb7",
                "shasum": ""
            },
            "require": {
                "php": ">=7.0"
            },
            "require-dev": {
                "phpunit/phpunit": "^6.0"
            },
            "type": "library",
            "autoload": {
                "psr-0": {
                    "Evenement": "src"
                }
            },
            "notification-url": "https://packagist.org/downloads/",
            "license": [
                "MIT"
            ],
            "authors": [
                {
                    "name": "Igor Wiedler",
                    "email": "igor@wiedler.ch"
                }
            ],
            "description": "Événement is a very simple event dispatching library for PHP",
            "keywords": [
                "event-dispatcher",
                "event-emitter"
            ],
            "time": "2017-07-23T21:35:13+00:00"
        },
        {
            "name": "guzzlehttp/psr7",
            "version": "1.5.2",
            "source": {
                "type": "git",
                "url": "https://github.com/guzzle/psr7.git",
                "reference": "9f83dded91781a01c63574e387eaa769be769115"
            },
            "dist": {
                "type": "zip",
                "url": "https://api.github.com/repos/guzzle/psr7/zipball/9f83dded91781a01c63574e387eaa769be769115",
                "reference": "9f83dded91781a01c63574e387eaa769be769115",
                "shasum": ""
            },
            "require": {
                "php": ">=5.4.0",
                "psr/http-message": "~1.0",
                "ralouphie/getallheaders": "^2.0.5"
            },
            "provide": {
                "psr/http-message-implementation": "1.0"
            },
            "require-dev": {
                "phpunit/phpunit": "~4.8.36 || ^5.7.27 || ^6.5.8"
            },
            "type": "library",
            "extra": {
                "branch-alias": {
                    "dev-master": "1.5-dev"
                }
            },
            "autoload": {
                "psr-4": {
                    "GuzzleHttp\\Psr7\\": "src/"
                },
                "files": [
                    "src/functions_include.php"
                ]
            },
            "notification-url": "https://packagist.org/downloads/",
            "license": [
                "MIT"
            ],
            "authors": [
                {
                    "name": "Michael Dowling",
                    "email": "mtdowling@gmail.com",
                    "homepage": "https://github.com/mtdowling"
                },
                {
                    "name": "Tobias Schultze",
                    "homepage": "https://github.com/Tobion"
                }
            ],
            "description": "PSR-7 message implementation that also provides common utility methods",
            "keywords": [
                "http",
                "message",
                "psr-7",
                "request",
                "response",
                "stream",
                "uri",
                "url"
            ],
            "time": "2018-12-04T20:46:45+00:00"
        },
        {
            "name": "indigophp/hash-compat",
            "version": "v1.1.0",
            "source": {
                "type": "git",
                "url": "https://github.com/indigophp/hash-compat.git",
                "reference": "43a19f42093a0cd2d11874dff9d891027fc42214"
            },
            "dist": {
                "type": "zip",
                "url": "https://api.github.com/repos/indigophp/hash-compat/zipball/43a19f42093a0cd2d11874dff9d891027fc42214",
                "reference": "43a19f42093a0cd2d11874dff9d891027fc42214",
                "shasum": ""
            },
            "require": {
                "php": ">=5.3"
            },
            "require-dev": {
                "phpunit/phpunit": "~4.4"
            },
            "type": "library",
            "extra": {
                "branch-alias": {
                    "dev-master": "1.2-dev"
                }
            },
            "autoload": {
                "files": [
                    "src/hash_equals.php",
                    "src/hash_pbkdf2.php"
                ]
            },
            "notification-url": "https://packagist.org/downloads/",
            "license": [
                "MIT"
            ],
            "authors": [
                {
                    "name": "Márk Sági-Kazár",
                    "email": "mark.sagikazar@gmail.com"
                }
            ],
            "description": "Backports hash_* functionality to older PHP versions",
            "homepage": "https://indigophp.com",
            "keywords": [
                "hash",
                "hash_equals",
                "hash_pbkdf2"
            ],
            "time": "2015-08-22T07:03:35+00:00"
        },
        {
            "name": "intervention/image",
            "version": "2.4.2",
            "source": {
                "type": "git",
                "url": "https://github.com/Intervention/image.git",
                "reference": "e82d274f786e3d4b866a59b173f42e716f0783eb"
            },
            "dist": {
                "type": "zip",
                "url": "https://api.github.com/repos/Intervention/image/zipball/e82d274f786e3d4b866a59b173f42e716f0783eb",
                "reference": "e82d274f786e3d4b866a59b173f42e716f0783eb",
                "shasum": ""
            },
            "require": {
                "ext-fileinfo": "*",
                "guzzlehttp/psr7": "~1.1",
                "php": ">=5.4.0"
            },
            "require-dev": {
                "mockery/mockery": "~0.9.2",
                "phpunit/phpunit": "^4.8 || ^5.7"
            },
            "suggest": {
                "ext-gd": "to use GD library based image processing.",
                "ext-imagick": "to use Imagick based image processing.",
                "intervention/imagecache": "Caching extension for the Intervention Image library"
            },
            "type": "library",
            "extra": {
                "branch-alias": {
                    "dev-master": "2.4-dev"
                },
                "laravel": {
                    "providers": [
                        "Intervention\\Image\\ImageServiceProvider"
                    ],
                    "aliases": {
                        "Image": "Intervention\\Image\\Facades\\Image"
                    }
                }
            },
            "autoload": {
                "psr-4": {
                    "Intervention\\Image\\": "src/Intervention/Image"
                }
            },
            "notification-url": "https://packagist.org/downloads/",
            "license": [
                "MIT"
            ],
            "authors": [
                {
                    "name": "Oliver Vogel",
                    "email": "oliver@olivervogel.com",
                    "homepage": "http://olivervogel.com/"
                }
            ],
            "description": "Image handling and manipulation library with support for Laravel integration",
            "homepage": "http://image.intervention.io/",
            "keywords": [
                "gd",
                "image",
                "imagick",
                "laravel",
                "thumbnail",
                "watermark"
            ],
            "time": "2018-05-29T14:19:03+00:00"
        },
        {
            "name": "jean85/pretty-package-versions",
            "version": "1.2",
            "source": {
                "type": "git",
                "url": "https://github.com/Jean85/pretty-package-versions.git",
                "reference": "75c7effcf3f77501d0e0caa75111aff4daa0dd48"
            },
            "dist": {
                "type": "zip",
                "url": "https://api.github.com/repos/Jean85/pretty-package-versions/zipball/75c7effcf3f77501d0e0caa75111aff4daa0dd48",
                "reference": "75c7effcf3f77501d0e0caa75111aff4daa0dd48",
                "shasum": ""
            },
            "require": {
                "ocramius/package-versions": "^1.2.0",
                "php": "^7.0"
            },
            "require-dev": {
                "phpunit/phpunit": "^6.0"
            },
            "type": "library",
            "extra": {
                "branch-alias": {
                    "dev-master": "1.x-dev"
                }
            },
            "autoload": {
                "psr-4": {
                    "Jean85\\": "src/"
                }
            },
            "notification-url": "https://packagist.org/downloads/",
            "license": [
                "MIT"
            ],
            "authors": [
                {
                    "name": "Alessandro Lai",
                    "email": "alessandro.lai85@gmail.com"
                }
            ],
            "description": "A wrapper for ocramius/package-versions to get pretty versions strings",
            "keywords": [
                "composer",
                "package",
                "release",
                "versions"
            ],
            "time": "2018-06-13T13:22:40+00:00"
        },
        {
            "name": "league/html-to-markdown",
            "version": "4.8.1",
            "source": {
                "type": "git",
                "url": "https://github.com/thephpleague/html-to-markdown.git",
                "reference": "250d1bf45f80d15594fb6b316df777d6d4c97ad1"
            },
            "dist": {
                "type": "zip",
                "url": "https://api.github.com/repos/thephpleague/html-to-markdown/zipball/250d1bf45f80d15594fb6b316df777d6d4c97ad1",
                "reference": "250d1bf45f80d15594fb6b316df777d6d4c97ad1",
                "shasum": ""
            },
            "require": {
                "ext-dom": "*",
                "ext-xml": "*",
                "php": ">=5.3.3"
            },
            "require-dev": {
                "mikehaertl/php-shellcommand": "~1.1.0",
                "phpunit/phpunit": "4.*",
                "scrutinizer/ocular": "~1.1"
            },
            "bin": [
                "bin/html-to-markdown"
            ],
            "type": "library",
            "extra": {
                "branch-alias": {
                    "dev-master": "4.9-dev"
                }
            },
            "autoload": {
                "psr-4": {
                    "League\\HTMLToMarkdown\\": "src/"
                }
            },
            "notification-url": "https://packagist.org/downloads/",
            "license": [
                "MIT"
            ],
            "authors": [
                {
                    "name": "Nick Cernis",
                    "email": "nick@cern.is",
                    "homepage": "http://modernnerd.net",
                    "role": "Original Author"
                },
                {
                    "name": "Colin O'Dell",
                    "email": "colinodell@gmail.com",
                    "homepage": "https://www.colinodell.com",
                    "role": "Lead Developer"
                }
            ],
            "description": "An HTML-to-markdown conversion helper for PHP",
            "homepage": "https://github.com/thephpleague/html-to-markdown",
            "keywords": [
                "html",
                "markdown"
            ],
            "time": "2018-12-24T17:21:44+00:00"
        },
        {
            "name": "masterminds/html5",
            "version": "2.6.0",
            "source": {
                "type": "git",
                "url": "https://github.com/Masterminds/html5-php.git",
                "reference": "c961ca6a0a81dc6b55b6859b3f9ea7f402edf9ad"
            },
            "dist": {
                "type": "zip",
                "url": "https://api.github.com/repos/Masterminds/html5-php/zipball/c961ca6a0a81dc6b55b6859b3f9ea7f402edf9ad",
                "reference": "c961ca6a0a81dc6b55b6859b3f9ea7f402edf9ad",
                "shasum": ""
            },
            "require": {
                "ext-ctype": "*",
                "ext-dom": "*",
                "ext-libxml": "*",
                "php": ">=5.3.0"
            },
            "require-dev": {
                "phpunit/phpunit": "^4.8.35",
                "sami/sami": "~2.0",
                "satooshi/php-coveralls": "1.0.*"
            },
            "type": "library",
            "extra": {
                "branch-alias": {
                    "dev-master": "2.6-dev"
                }
            },
            "autoload": {
                "psr-4": {
                    "Masterminds\\": "src"
                }
            },
            "notification-url": "https://packagist.org/downloads/",
            "license": [
                "MIT"
            ],
            "authors": [
                {
                    "name": "Matt Butcher",
                    "email": "technosophos@gmail.com"
                },
                {
                    "name": "Asmir Mustafic",
                    "email": "goetas@gmail.com"
                },
                {
                    "name": "Matt Farina",
                    "email": "matt@mattfarina.com"
                }
            ],
            "description": "An HTML5 parser and serializer.",
            "homepage": "http://masterminds.github.io/html5-php",
            "keywords": [
                "HTML5",
                "dom",
                "html",
                "parser",
                "querypath",
                "serializer",
                "xml"
            ],
            "time": "2019-03-10T11:41:28+00:00"
        },
        {
            "name": "monolog/monolog",
            "version": "1.24.0",
            "source": {
                "type": "git",
                "url": "https://github.com/Seldaek/monolog.git",
                "reference": "bfc9ebb28f97e7a24c45bdc3f0ff482e47bb0266"
            },
            "dist": {
                "type": "zip",
                "url": "https://api.github.com/repos/Seldaek/monolog/zipball/bfc9ebb28f97e7a24c45bdc3f0ff482e47bb0266",
                "reference": "bfc9ebb28f97e7a24c45bdc3f0ff482e47bb0266",
                "shasum": ""
            },
            "require": {
                "php": ">=5.3.0",
                "psr/log": "~1.0"
            },
            "provide": {
                "psr/log-implementation": "1.0.0"
            },
            "require-dev": {
                "aws/aws-sdk-php": "^2.4.9 || ^3.0",
                "doctrine/couchdb": "~1.0@dev",
                "graylog2/gelf-php": "~1.0",
                "jakub-onderka/php-parallel-lint": "0.9",
                "php-amqplib/php-amqplib": "~2.4",
                "php-console/php-console": "^3.1.3",
                "phpunit/phpunit": "~4.5",
                "phpunit/phpunit-mock-objects": "2.3.0",
                "ruflin/elastica": ">=0.90 <3.0",
                "sentry/sentry": "^0.13",
                "swiftmailer/swiftmailer": "^5.3|^6.0"
            },
            "suggest": {
                "aws/aws-sdk-php": "Allow sending log messages to AWS services like DynamoDB",
                "doctrine/couchdb": "Allow sending log messages to a CouchDB server",
                "ext-amqp": "Allow sending log messages to an AMQP server (1.0+ required)",
                "ext-mongo": "Allow sending log messages to a MongoDB server",
                "graylog2/gelf-php": "Allow sending log messages to a GrayLog2 server",
                "mongodb/mongodb": "Allow sending log messages to a MongoDB server via PHP Driver",
                "php-amqplib/php-amqplib": "Allow sending log messages to an AMQP server using php-amqplib",
                "php-console/php-console": "Allow sending log messages to Google Chrome",
                "rollbar/rollbar": "Allow sending log messages to Rollbar",
                "ruflin/elastica": "Allow sending log messages to an Elastic Search server",
                "sentry/sentry": "Allow sending log messages to a Sentry server"
            },
            "type": "library",
            "extra": {
                "branch-alias": {
                    "dev-master": "2.0.x-dev"
                }
            },
            "autoload": {
                "psr-4": {
                    "Monolog\\": "src/Monolog"
                }
            },
            "notification-url": "https://packagist.org/downloads/",
            "license": [
                "MIT"
            ],
            "authors": [
                {
                    "name": "Jordi Boggiano",
                    "email": "j.boggiano@seld.be",
                    "homepage": "http://seld.be"
                }
            ],
            "description": "Sends your logs to files, sockets, inboxes, databases and various web services",
            "homepage": "http://github.com/Seldaek/monolog",
            "keywords": [
                "log",
                "logging",
                "psr-3"
            ],
            "time": "2018-11-05T09:00:11+00:00"
        },
        {
            "name": "nesbot/carbon",
            "version": "2.18.0",
            "source": {
                "type": "git",
                "url": "https://github.com/briannesbitt/Carbon.git",
                "reference": "8322b7bd1805be31867c13bf3cdaab948a0dd406"
            },
            "dist": {
                "type": "zip",
                "url": "https://api.github.com/repos/briannesbitt/Carbon/zipball/8322b7bd1805be31867c13bf3cdaab948a0dd406",
                "reference": "8322b7bd1805be31867c13bf3cdaab948a0dd406",
                "shasum": ""
            },
            "require": {
                "ext-json": "*",
                "php": "^7.1.8 || ^8.0",
                "symfony/translation": "^3.4 || ^4.0"
            },
            "require-dev": {
                "friendsofphp/php-cs-fixer": "^2.14 || ^3.0",
                "kylekatarnls/multi-tester": "^1.1",
                "phpmd/phpmd": "^2.6",
                "phpstan/phpstan": "^0.11",
                "phpunit/phpunit": "^7.5 || ^8.0",
                "squizlabs/php_codesniffer": "^3.4"
            },
            "type": "library",
            "extra": {
                "laravel": {
                    "providers": [
                        "Carbon\\Laravel\\ServiceProvider"
                    ]
                }
            },
            "autoload": {
                "psr-4": {
                    "Carbon\\": "src/Carbon/"
                }
            },
            "notification-url": "https://packagist.org/downloads/",
            "license": [
                "MIT"
            ],
            "authors": [
                {
                    "name": "Brian Nesbitt",
                    "email": "brian@nesbot.com",
                    "homepage": "http://nesbot.com"
                }
            ],
            "description": "A simple API extension for DateTime.",
            "homepage": "http://carbon.nesbot.com",
            "keywords": [
                "date",
                "datetime",
                "time"
            ],
            "time": "2019-05-16T18:44:35+00:00"
        },
        {
            "name": "ocramius/package-versions",
            "version": "1.4.0",
            "source": {
                "type": "git",
                "url": "https://github.com/Ocramius/PackageVersions.git",
                "reference": "a4d4b60d0e60da2487bd21a2c6ac089f85570dbb"
            },
            "dist": {
                "type": "zip",
                "url": "https://api.github.com/repos/Ocramius/PackageVersions/zipball/a4d4b60d0e60da2487bd21a2c6ac089f85570dbb",
                "reference": "a4d4b60d0e60da2487bd21a2c6ac089f85570dbb",
                "shasum": ""
            },
            "require": {
                "composer-plugin-api": "^1.0.0",
                "php": "^7.1.0"
            },
            "require-dev": {
                "composer/composer": "^1.6.3",
                "doctrine/coding-standard": "^5.0.1",
                "ext-zip": "*",
                "infection/infection": "^0.7.1",
                "phpunit/phpunit": "^7.0.0"
            },
            "type": "composer-plugin",
            "extra": {
                "class": "PackageVersions\\Installer",
                "branch-alias": {
                    "dev-master": "2.0.x-dev"
                }
            },
            "autoload": {
                "psr-4": {
                    "PackageVersions\\": "src/PackageVersions"
                }
            },
            "notification-url": "https://packagist.org/downloads/",
            "license": [
                "MIT"
            ],
            "authors": [
                {
                    "name": "Marco Pivetta",
                    "email": "ocramius@gmail.com"
                }
            ],
            "description": "Composer plugin that provides efficient querying for installed package versions (no runtime IO)",
            "time": "2019-02-21T12:16:21+00:00"
        },
        {
            "name": "paragonie/random_compat",
            "version": "v9.99.99",
            "source": {
                "type": "git",
                "url": "https://github.com/paragonie/random_compat.git",
                "reference": "84b4dfb120c6f9b4ff7b3685f9b8f1aa365a0c95"
            },
            "dist": {
                "type": "zip",
                "url": "https://api.github.com/repos/paragonie/random_compat/zipball/84b4dfb120c6f9b4ff7b3685f9b8f1aa365a0c95",
                "reference": "84b4dfb120c6f9b4ff7b3685f9b8f1aa365a0c95",
                "shasum": ""
            },
            "require": {
                "php": "^7"
            },
            "require-dev": {
                "phpunit/phpunit": "4.*|5.*",
                "vimeo/psalm": "^1"
            },
            "suggest": {
                "ext-libsodium": "Provides a modern crypto API that can be used to generate random bytes."
            },
            "type": "library",
            "notification-url": "https://packagist.org/downloads/",
            "license": [
                "MIT"
            ],
            "authors": [
                {
                    "name": "Paragon Initiative Enterprises",
                    "email": "security@paragonie.com",
                    "homepage": "https://paragonie.com"
                }
            ],
            "description": "PHP 5.x polyfill for random_bytes() and random_int() from PHP 7",
            "keywords": [
                "csprng",
                "polyfill",
                "pseudorandom",
                "random"
            ],
            "time": "2018-07-02T15:55:56+00:00"
        },
        {
            "name": "php-http/client-common",
            "version": "2.0.0",
            "source": {
                "type": "git",
                "url": "https://github.com/php-http/client-common.git",
                "reference": "2b8aa3c4910afc21146a9c8f96adb266e869517a"
            },
            "dist": {
                "type": "zip",
                "url": "https://api.github.com/repos/php-http/client-common/zipball/2b8aa3c4910afc21146a9c8f96adb266e869517a",
                "reference": "2b8aa3c4910afc21146a9c8f96adb266e869517a",
                "shasum": ""
            },
            "require": {
                "php": "^7.1",
                "php-http/httplug": "^2.0",
                "php-http/message": "^1.6",
                "php-http/message-factory": "^1.0",
                "symfony/options-resolver": " ^3.4.20 || ^4.0.15 || ^4.1.9 || ^4.2.1"
            },
            "require-dev": {
                "doctrine/instantiator": "^1.1",
                "guzzlehttp/psr7": "^1.4",
                "phpspec/phpspec": "^5.1",
                "phpspec/prophecy": "^1.8",
                "sebastian/comparator": "^3.0"
            },
            "suggest": {
                "ext-json": "To detect JSON responses with the ContentTypePlugin",
                "ext-libxml": "To detect XML responses with the ContentTypePlugin",
                "php-http/cache-plugin": "PSR-6 Cache plugin",
                "php-http/logger-plugin": "PSR-3 Logger plugin",
                "php-http/stopwatch-plugin": "Symfony Stopwatch plugin"
            },
            "type": "library",
            "extra": {
                "branch-alias": {
                    "dev-master": "2.0.x-dev"
                }
            },
            "autoload": {
                "psr-4": {
                    "Http\\Client\\Common\\": "src/"
                }
            },
            "notification-url": "https://packagist.org/downloads/",
            "license": [
                "MIT"
            ],
            "authors": [
                {
                    "name": "Márk Sági-Kazár",
                    "email": "mark.sagikazar@gmail.com"
                }
            ],
            "description": "Common HTTP Client implementations and tools for HTTPlug",
            "homepage": "http://httplug.io",
            "keywords": [
                "client",
                "common",
                "http",
                "httplug"
            ],
            "time": "2019-02-03T16:49:09+00:00"
        },
        {
            "name": "php-http/discovery",
            "version": "1.6.1",
            "source": {
                "type": "git",
                "url": "https://github.com/php-http/discovery.git",
                "reference": "684855f2c2e9d0a61868b8f8d6bd0295c8a4b651"
            },
            "dist": {
                "type": "zip",
                "url": "https://api.github.com/repos/php-http/discovery/zipball/684855f2c2e9d0a61868b8f8d6bd0295c8a4b651",
                "reference": "684855f2c2e9d0a61868b8f8d6bd0295c8a4b651",
                "shasum": ""
            },
            "require": {
                "php": "^5.5 || ^7.0"
            },
            "conflict": {
                "nyholm/psr7": "<1.0"
            },
            "require-dev": {
                "php-http/httplug": "^1.0 || ^2.0",
                "php-http/message-factory": "^1.0",
                "phpspec/phpspec": "^2.4",
                "puli/composer-plugin": "1.0.0-beta10"
            },
            "suggest": {
                "php-http/message": "Allow to use Guzzle, Diactoros or Slim Framework factories",
                "puli/composer-plugin": "Sets up Puli which is recommended for Discovery to work. Check http://docs.php-http.org/en/latest/discovery.html for more details."
            },
            "type": "library",
            "extra": {
                "branch-alias": {
                    "dev-master": "1.5-dev"
                }
            },
            "autoload": {
                "psr-4": {
                    "Http\\Discovery\\": "src/"
                }
            },
            "notification-url": "https://packagist.org/downloads/",
            "license": [
                "MIT"
            ],
            "authors": [
                {
                    "name": "Márk Sági-Kazár",
                    "email": "mark.sagikazar@gmail.com"
                }
            ],
            "description": "Finds installed HTTPlug implementations and PSR-7 message factories",
            "homepage": "http://php-http.org",
            "keywords": [
                "adapter",
                "client",
                "discovery",
                "factory",
                "http",
                "message",
                "psr7"
            ],
            "time": "2019-02-23T07:42:53+00:00"
        },
        {
            "name": "php-http/httplug",
            "version": "v2.0.0",
            "source": {
                "type": "git",
                "url": "https://github.com/php-http/httplug.git",
                "reference": "b3842537338c949f2469557ef4ad4bdc47b58603"
            },
            "dist": {
                "type": "zip",
                "url": "https://api.github.com/repos/php-http/httplug/zipball/b3842537338c949f2469557ef4ad4bdc47b58603",
                "reference": "b3842537338c949f2469557ef4ad4bdc47b58603",
                "shasum": ""
            },
            "require": {
                "php": "^7.0",
                "php-http/promise": "^1.0",
                "psr/http-client": "^1.0",
                "psr/http-message": "^1.0"
            },
            "require-dev": {
                "henrikbjorn/phpspec-code-coverage": "^1.0",
                "phpspec/phpspec": "^2.4"
            },
            "type": "library",
            "extra": {
                "branch-alias": {
                    "dev-master": "2.0.x-dev"
                }
            },
            "autoload": {
                "psr-4": {
                    "Http\\Client\\": "src/"
                }
            },
            "notification-url": "https://packagist.org/downloads/",
            "license": [
                "MIT"
            ],
            "authors": [
                {
                    "name": "Eric GELOEN",
                    "email": "geloen.eric@gmail.com"
                },
                {
                    "name": "Márk Sági-Kazár",
                    "email": "mark.sagikazar@gmail.com"
                }
            ],
            "description": "HTTPlug, the HTTP client abstraction for PHP",
            "homepage": "http://httplug.io",
            "keywords": [
                "client",
                "http"
            ],
            "time": "2018-10-31T09:14:44+00:00"
        },
        {
            "name": "php-http/message",
            "version": "1.7.2",
            "source": {
                "type": "git",
                "url": "https://github.com/php-http/message.git",
                "reference": "b159ffe570dffd335e22ef0b91a946eacb182fa1"
            },
            "dist": {
                "type": "zip",
                "url": "https://api.github.com/repos/php-http/message/zipball/b159ffe570dffd335e22ef0b91a946eacb182fa1",
                "reference": "b159ffe570dffd335e22ef0b91a946eacb182fa1",
                "shasum": ""
            },
            "require": {
                "clue/stream-filter": "^1.4",
                "php": "^5.4 || ^7.0",
                "php-http/message-factory": "^1.0.2",
                "psr/http-message": "^1.0"
            },
            "provide": {
                "php-http/message-factory-implementation": "1.0"
            },
            "require-dev": {
                "akeneo/phpspec-skip-example-extension": "^1.0",
                "coduo/phpspec-data-provider-extension": "^1.0",
                "ext-zlib": "*",
                "guzzlehttp/psr7": "^1.0",
                "henrikbjorn/phpspec-code-coverage": "^1.0",
                "phpspec/phpspec": "^2.4",
                "slim/slim": "^3.0",
                "zendframework/zend-diactoros": "^1.0"
            },
            "suggest": {
                "ext-zlib": "Used with compressor/decompressor streams",
                "guzzlehttp/psr7": "Used with Guzzle PSR-7 Factories",
                "slim/slim": "Used with Slim Framework PSR-7 implementation",
                "zendframework/zend-diactoros": "Used with Diactoros Factories"
            },
            "type": "library",
            "extra": {
                "branch-alias": {
                    "dev-master": "1.6-dev"
                }
            },
            "autoload": {
                "psr-4": {
                    "Http\\Message\\": "src/"
                },
                "files": [
                    "src/filters.php"
                ]
            },
            "notification-url": "https://packagist.org/downloads/",
            "license": [
                "MIT"
            ],
            "authors": [
                {
                    "name": "Márk Sági-Kazár",
                    "email": "mark.sagikazar@gmail.com"
                }
            ],
            "description": "HTTP Message related tools",
            "homepage": "http://php-http.org",
            "keywords": [
                "http",
                "message",
                "psr-7"
            ],
            "time": "2018-11-01T09:32:41+00:00"
        },
        {
            "name": "php-http/message-factory",
            "version": "v1.0.2",
            "source": {
                "type": "git",
                "url": "https://github.com/php-http/message-factory.git",
                "reference": "a478cb11f66a6ac48d8954216cfed9aa06a501a1"
            },
            "dist": {
                "type": "zip",
                "url": "https://api.github.com/repos/php-http/message-factory/zipball/a478cb11f66a6ac48d8954216cfed9aa06a501a1",
                "reference": "a478cb11f66a6ac48d8954216cfed9aa06a501a1",
                "shasum": ""
            },
            "require": {
                "php": ">=5.4",
                "psr/http-message": "^1.0"
            },
            "type": "library",
            "extra": {
                "branch-alias": {
                    "dev-master": "1.0-dev"
                }
            },
            "autoload": {
                "psr-4": {
                    "Http\\Message\\": "src/"
                }
            },
            "notification-url": "https://packagist.org/downloads/",
            "license": [
                "MIT"
            ],
            "authors": [
                {
                    "name": "Márk Sági-Kazár",
                    "email": "mark.sagikazar@gmail.com"
                }
            ],
            "description": "Factory interfaces for PSR-7 HTTP Message",
            "homepage": "http://php-http.org",
            "keywords": [
                "factory",
                "http",
                "message",
                "stream",
                "uri"
            ],
            "time": "2015-12-19T14:08:53+00:00"
        },
        {
            "name": "php-http/promise",
            "version": "v1.0.0",
            "source": {
                "type": "git",
                "url": "https://github.com/php-http/promise.git",
                "reference": "dc494cdc9d7160b9a09bd5573272195242ce7980"
            },
            "dist": {
                "type": "zip",
                "url": "https://api.github.com/repos/php-http/promise/zipball/dc494cdc9d7160b9a09bd5573272195242ce7980",
                "reference": "dc494cdc9d7160b9a09bd5573272195242ce7980",
                "shasum": ""
            },
            "require-dev": {
                "henrikbjorn/phpspec-code-coverage": "^1.0",
                "phpspec/phpspec": "^2.4"
            },
            "type": "library",
            "extra": {
                "branch-alias": {
                    "dev-master": "1.1-dev"
                }
            },
            "autoload": {
                "psr-4": {
                    "Http\\Promise\\": "src/"
                }
            },
            "notification-url": "https://packagist.org/downloads/",
            "license": [
                "MIT"
            ],
            "authors": [
                {
                    "name": "Márk Sági-Kazár",
                    "email": "mark.sagikazar@gmail.com"
                },
                {
                    "name": "Joel Wurtz",
                    "email": "joel.wurtz@gmail.com"
                }
            ],
            "description": "Promise used for asynchronous HTTP requests",
            "homepage": "http://httplug.io",
            "keywords": [
                "promise"
            ],
            "time": "2016-01-26T13:27:02+00:00"
        },
        {
            "name": "psr/http-client",
            "version": "1.0.0",
            "source": {
                "type": "git",
                "url": "https://github.com/php-fig/http-client.git",
                "reference": "496a823ef742b632934724bf769560c2a5c7c44e"
            },
            "dist": {
                "type": "zip",
                "url": "https://api.github.com/repos/php-fig/http-client/zipball/496a823ef742b632934724bf769560c2a5c7c44e",
                "reference": "496a823ef742b632934724bf769560c2a5c7c44e",
                "shasum": ""
            },
            "require": {
                "php": "^7.0",
                "psr/http-message": "^1.0"
            },
            "type": "library",
            "extra": {
                "branch-alias": {
                    "dev-master": "1.0.x-dev"
                }
            },
            "autoload": {
                "psr-4": {
                    "Psr\\Http\\Client\\": "src/"
                }
            },
            "notification-url": "https://packagist.org/downloads/",
            "license": [
                "MIT"
            ],
            "authors": [
                {
                    "name": "PHP-FIG",
                    "homepage": "http://www.php-fig.org/"
                }
            ],
            "description": "Common interface for HTTP clients",
            "homepage": "https://github.com/php-fig/http-client",
            "keywords": [
                "http",
                "http-client",
                "psr",
                "psr-18"
            ],
            "time": "2018-10-30T23:29:13+00:00"
        },
        {
            "name": "psr/http-factory",
            "version": "1.0.1",
            "source": {
                "type": "git",
                "url": "https://github.com/php-fig/http-factory.git",
                "reference": "12ac7fcd07e5b077433f5f2bee95b3a771bf61be"
            },
            "dist": {
                "type": "zip",
                "url": "https://api.github.com/repos/php-fig/http-factory/zipball/12ac7fcd07e5b077433f5f2bee95b3a771bf61be",
                "reference": "12ac7fcd07e5b077433f5f2bee95b3a771bf61be",
                "shasum": ""
            },
            "require": {
                "php": ">=7.0.0",
                "psr/http-message": "^1.0"
            },
            "type": "library",
            "extra": {
                "branch-alias": {
                    "dev-master": "1.0.x-dev"
                }
            },
            "autoload": {
                "psr-4": {
                    "Psr\\Http\\Message\\": "src/"
                }
            },
            "notification-url": "https://packagist.org/downloads/",
            "license": [
                "MIT"
            ],
            "authors": [
                {
                    "name": "PHP-FIG",
                    "homepage": "http://www.php-fig.org/"
                }
            ],
            "description": "Common interfaces for PSR-7 HTTP message factories",
            "keywords": [
                "factory",
                "http",
                "message",
                "psr",
                "psr-17",
                "psr-7",
                "request",
                "response"
            ],
            "time": "2019-04-30T12:38:16+00:00"
        },
        {
            "name": "psr/http-message",
            "version": "1.0.1",
            "source": {
                "type": "git",
                "url": "https://github.com/php-fig/http-message.git",
                "reference": "f6561bf28d520154e4b0ec72be95418abe6d9363"
            },
            "dist": {
                "type": "zip",
                "url": "https://api.github.com/repos/php-fig/http-message/zipball/f6561bf28d520154e4b0ec72be95418abe6d9363",
                "reference": "f6561bf28d520154e4b0ec72be95418abe6d9363",
                "shasum": ""
            },
            "require": {
                "php": ">=5.3.0"
            },
            "type": "library",
            "extra": {
                "branch-alias": {
                    "dev-master": "1.0.x-dev"
                }
            },
            "autoload": {
                "psr-4": {
                    "Psr\\Http\\Message\\": "src/"
                }
            },
            "notification-url": "https://packagist.org/downloads/",
            "license": [
                "MIT"
            ],
            "authors": [
                {
                    "name": "PHP-FIG",
                    "homepage": "http://www.php-fig.org/"
                }
            ],
            "description": "Common interface for HTTP messages",
            "homepage": "https://github.com/php-fig/http-message",
            "keywords": [
                "http",
                "http-message",
                "psr",
                "psr-7",
                "request",
                "response"
            ],
            "time": "2016-08-06T14:39:51+00:00"
        },
        {
            "name": "psr/log",
            "version": "1.1.0",
            "source": {
                "type": "git",
                "url": "https://github.com/php-fig/log.git",
                "reference": "6c001f1daafa3a3ac1d8ff69ee4db8e799a654dd"
            },
            "dist": {
                "type": "zip",
                "url": "https://api.github.com/repos/php-fig/log/zipball/6c001f1daafa3a3ac1d8ff69ee4db8e799a654dd",
                "reference": "6c001f1daafa3a3ac1d8ff69ee4db8e799a654dd",
                "shasum": ""
            },
            "require": {
                "php": ">=5.3.0"
            },
            "type": "library",
            "extra": {
                "branch-alias": {
                    "dev-master": "1.0.x-dev"
                }
            },
            "autoload": {
                "psr-4": {
                    "Psr\\Log\\": "Psr/Log/"
                }
            },
            "notification-url": "https://packagist.org/downloads/",
            "license": [
                "MIT"
            ],
            "authors": [
                {
                    "name": "PHP-FIG",
                    "homepage": "http://www.php-fig.org/"
                }
            ],
            "description": "Common interface for logging libraries",
            "homepage": "https://github.com/php-fig/log",
            "keywords": [
                "log",
                "psr",
                "psr-3"
            ],
            "time": "2018-11-20T15:27:04+00:00"
        },
        {
            "name": "querypath/querypath",
            "version": "3.0.5",
            "source": {
                "type": "git",
                "url": "https://github.com/technosophos/querypath.git",
                "reference": "6b8e2395fac61fac25bbe962f94def556cb85f7d"
            },
            "dist": {
                "type": "zip",
                "url": "https://api.github.com/repos/technosophos/querypath/zipball/6b8e2395fac61fac25bbe962f94def556cb85f7d",
                "reference": "6b8e2395fac61fac25bbe962f94def556cb85f7d",
                "shasum": ""
            },
            "require": {
                "masterminds/html5": "2.*",
                "php": ">=5.3.0"
            },
            "type": "library",
            "autoload": {
                "psr-0": {
                    "QueryPath": "src/"
                },
                "files": [
                    "src/qp_functions.php"
                ]
            },
            "notification-url": "https://packagist.org/downloads/",
            "license": [
                "MIT"
            ],
            "description": "HTML/XML querying (CSS 4 or XPath) and processing (like jQuery)",
            "homepage": "https://github.com/technosophos/querypath",
            "keywords": [
                "css",
                "html",
                "jquery",
                "xml",
                "xslt"
            ],
            "time": "2016-08-01T22:40:30+00:00"
        },
        {
            "name": "ralouphie/getallheaders",
            "version": "2.0.5",
            "source": {
                "type": "git",
                "url": "https://github.com/ralouphie/getallheaders.git",
                "reference": "5601c8a83fbba7ef674a7369456d12f1e0d0eafa"
            },
            "dist": {
                "type": "zip",
                "url": "https://api.github.com/repos/ralouphie/getallheaders/zipball/5601c8a83fbba7ef674a7369456d12f1e0d0eafa",
                "reference": "5601c8a83fbba7ef674a7369456d12f1e0d0eafa",
                "shasum": ""
            },
            "require": {
                "php": ">=5.3"
            },
            "require-dev": {
                "phpunit/phpunit": "~3.7.0",
                "satooshi/php-coveralls": ">=1.0"
            },
            "type": "library",
            "autoload": {
                "files": [
                    "src/getallheaders.php"
                ]
            },
            "notification-url": "https://packagist.org/downloads/",
            "license": [
                "MIT"
            ],
            "authors": [
                {
                    "name": "Ralph Khattar",
                    "email": "ralph.khattar@gmail.com"
                }
            ],
            "description": "A polyfill for getallheaders.",
            "time": "2016-02-11T07:05:27+00:00"
        },
        {
            "name": "ramsey/uuid",
            "version": "3.8.0",
            "source": {
                "type": "git",
                "url": "https://github.com/ramsey/uuid.git",
                "reference": "d09ea80159c1929d75b3f9c60504d613aeb4a1e3"
            },
            "dist": {
                "type": "zip",
                "url": "https://api.github.com/repos/ramsey/uuid/zipball/d09ea80159c1929d75b3f9c60504d613aeb4a1e3",
                "reference": "d09ea80159c1929d75b3f9c60504d613aeb4a1e3",
                "shasum": ""
            },
            "require": {
                "paragonie/random_compat": "^1.0|^2.0|9.99.99",
                "php": "^5.4 || ^7.0",
                "symfony/polyfill-ctype": "^1.8"
            },
            "replace": {
                "rhumsaa/uuid": "self.version"
            },
            "require-dev": {
                "codeception/aspect-mock": "^1.0 | ~2.0.0",
                "doctrine/annotations": "~1.2.0",
                "goaop/framework": "1.0.0-alpha.2 | ^1.0 | ~2.1.0",
                "ircmaxell/random-lib": "^1.1",
                "jakub-onderka/php-parallel-lint": "^0.9.0",
                "mockery/mockery": "^0.9.9",
                "moontoast/math": "^1.1",
                "php-mock/php-mock-phpunit": "^0.3|^1.1",
                "phpunit/phpunit": "^4.7|^5.0|^6.5",
                "squizlabs/php_codesniffer": "^2.3"
            },
            "suggest": {
                "ext-ctype": "Provides support for PHP Ctype functions",
                "ext-libsodium": "Provides the PECL libsodium extension for use with the SodiumRandomGenerator",
                "ext-uuid": "Provides the PECL UUID extension for use with the PeclUuidTimeGenerator and PeclUuidRandomGenerator",
                "ircmaxell/random-lib": "Provides RandomLib for use with the RandomLibAdapter",
                "moontoast/math": "Provides support for converting UUID to 128-bit integer (in string form).",
                "ramsey/uuid-console": "A console application for generating UUIDs with ramsey/uuid",
                "ramsey/uuid-doctrine": "Allows the use of Ramsey\\Uuid\\Uuid as Doctrine field type."
            },
            "type": "library",
            "extra": {
                "branch-alias": {
                    "dev-master": "3.x-dev"
                }
            },
            "autoload": {
                "psr-4": {
                    "Ramsey\\Uuid\\": "src/"
                }
            },
            "notification-url": "https://packagist.org/downloads/",
            "license": [
                "MIT"
            ],
            "authors": [
                {
                    "name": "Marijn Huizendveld",
                    "email": "marijn.huizendveld@gmail.com"
                },
                {
                    "name": "Thibaud Fabre",
                    "email": "thibaud@aztech.io"
                },
                {
                    "name": "Ben Ramsey",
                    "email": "ben@benramsey.com",
                    "homepage": "https://benramsey.com"
                }
            ],
            "description": "Formerly rhumsaa/uuid. A PHP 5.4+ library for generating RFC 4122 version 1, 3, 4, and 5 universally unique identifiers (UUID).",
            "homepage": "https://github.com/ramsey/uuid",
            "keywords": [
                "guid",
                "identifier",
                "uuid"
            ],
            "time": "2018-07-19T23:38:55+00:00"
        },
        {
            "name": "ratchet/pawl",
            "version": "v0.3.4",
            "source": {
                "type": "git",
                "url": "https://github.com/ratchetphp/Pawl.git",
                "reference": "3a7d5b78e0deaec82f42513a4a3193a8eb12feb1"
            },
            "dist": {
                "type": "zip",
                "url": "https://api.github.com/repos/ratchetphp/Pawl/zipball/3a7d5b78e0deaec82f42513a4a3193a8eb12feb1",
                "reference": "3a7d5b78e0deaec82f42513a4a3193a8eb12feb1",
                "shasum": ""
            },
            "require": {
                "evenement/evenement": "^3.0 || ^2.0",
                "php": ">=5.4",
                "ratchet/rfc6455": "^0.2.3",
                "react/socket": "^1.0 || ^0.8 || ^0.7"
            },
            "require-dev": {
                "phpunit/phpunit": "~4.8"
            },
            "suggest": {
                "reactivex/rxphp": "~2.0"
            },
            "type": "library",
            "autoload": {
                "psr-4": {
                    "Ratchet\\Client\\": "src"
                },
                "files": [
                    "src/functions_include.php"
                ]
            },
            "notification-url": "https://packagist.org/downloads/",
            "license": [
                "MIT"
            ],
            "description": "Asynchronous WebSocket client",
            "keywords": [
                "Ratchet",
                "async",
                "client",
                "websocket",
                "websocket client"
            ],
            "time": "2019-01-14T14:09:36+00:00"
        },
        {
            "name": "ratchet/rfc6455",
            "version": "v0.2.5",
            "source": {
                "type": "git",
                "url": "https://github.com/ratchetphp/RFC6455.git",
                "reference": "c62f7cd95ffbb6e94fd657be694fc7372ecd6e62"
            },
            "dist": {
                "type": "zip",
                "url": "https://api.github.com/repos/ratchetphp/RFC6455/zipball/c62f7cd95ffbb6e94fd657be694fc7372ecd6e62",
                "reference": "c62f7cd95ffbb6e94fd657be694fc7372ecd6e62",
                "shasum": ""
            },
            "require": {
                "guzzlehttp/psr7": "^1.0",
                "php": ">=5.4.2"
            },
            "require-dev": {
                "phpunit/phpunit": "4.8.*",
                "react/http": "^0.4.1",
                "react/socket-client": "^0.4.3"
            },
            "type": "library",
            "autoload": {
                "psr-4": {
                    "Ratchet\\RFC6455\\": "src"
                }
            },
            "notification-url": "https://packagist.org/downloads/",
            "license": [
                "MIT"
            ],
            "authors": [
                {
                    "name": "Chris Boden",
                    "email": "cboden@gmail.com",
                    "role": "Developer"
                }
            ],
            "description": "RFC6455 WebSocket protocol handler",
            "homepage": "http://socketo.me",
            "keywords": [
                "WebSockets",
                "rfc6455",
                "websocket"
            ],
            "time": "2019-03-10T17:10:42+00:00"
        },
        {
            "name": "react/cache",
            "version": "v0.5.0",
            "source": {
                "type": "git",
                "url": "https://github.com/reactphp/cache.git",
                "reference": "7d7da7fb7574d471904ba357b39bbf110ccdbf66"
            },
            "dist": {
                "type": "zip",
                "url": "https://api.github.com/repos/reactphp/cache/zipball/7d7da7fb7574d471904ba357b39bbf110ccdbf66",
                "reference": "7d7da7fb7574d471904ba357b39bbf110ccdbf66",
                "shasum": ""
            },
            "require": {
                "php": ">=5.3.0",
                "react/promise": "~2.0|~1.1"
            },
            "require-dev": {
                "phpunit/phpunit": "^6.4 || ^5.7 || ^4.8.35"
            },
            "type": "library",
            "autoload": {
                "psr-4": {
                    "React\\Cache\\": "src/"
                }
            },
            "notification-url": "https://packagist.org/downloads/",
            "license": [
                "MIT"
            ],
            "description": "Async, Promise-based cache interface for ReactPHP",
            "keywords": [
                "cache",
                "caching",
                "promise",
                "reactphp"
            ],
            "time": "2018-06-25T12:52:40+00:00"
        },
        {
            "name": "react/child-process",
            "version": "v0.6.1",
            "source": {
                "type": "git",
                "url": "https://github.com/reactphp/child-process.git",
                "reference": "6895afa583d51dc10a4b9e93cd3bce17b3b77ac3"
            },
            "dist": {
                "type": "zip",
                "url": "https://api.github.com/repos/reactphp/child-process/zipball/6895afa583d51dc10a4b9e93cd3bce17b3b77ac3",
                "reference": "6895afa583d51dc10a4b9e93cd3bce17b3b77ac3",
                "shasum": ""
            },
            "require": {
                "evenement/evenement": "^3.0 || ^2.0 || ^1.0",
                "php": ">=5.3.0",
                "react/event-loop": "^1.0 || ^0.5 || ^0.4 || ^0.3.5",
                "react/stream": "^1.0 || ^0.7.6"
            },
            "require-dev": {
                "phpunit/phpunit": "^7.0 || ^6.4 || ^5.7 || ^4.8.35",
                "react/socket": "^1.0",
                "sebastian/environment": "^3.0 || ^2.0 || ^1.0"
            },
            "type": "library",
            "autoload": {
                "psr-4": {
                    "React\\ChildProcess\\": "src"
                }
            },
            "notification-url": "https://packagist.org/downloads/",
            "license": [
                "MIT"
            ],
            "description": "Event-driven library for executing child processes with ReactPHP.",
            "keywords": [
                "event-driven",
                "process",
                "reactphp"
            ],
            "time": "2019-02-15T13:48:16+00:00"
        },
        {
            "name": "react/dns",
            "version": "v0.4.17",
            "source": {
                "type": "git",
                "url": "https://github.com/reactphp/dns.git",
                "reference": "0f30c6ceb71504d359d51132a97e1703051f1589"
            },
            "dist": {
                "type": "zip",
                "url": "https://api.github.com/repos/reactphp/dns/zipball/0f30c6ceb71504d359d51132a97e1703051f1589",
                "reference": "0f30c6ceb71504d359d51132a97e1703051f1589",
                "shasum": ""
            },
            "require": {
                "php": ">=5.3.0",
                "react/cache": "^1.0 || ^0.6 || ^0.5 || ^0.4 || ^0.3",
                "react/event-loop": "^1.0 || ^0.5 || ^0.4 || ^0.3.5",
                "react/promise": "^2.1 || ^1.2.1",
                "react/promise-timer": "^1.2",
                "react/stream": "^1.0 || ^0.7 || ^0.6 || ^0.5 || ^0.4.5"
            },
            "require-dev": {
                "clue/block-react": "^1.2",
                "phpunit/phpunit": "^7.0 || ^6.4 || ^5.7 || ^4.8.35"
            },
            "type": "library",
            "autoload": {
                "psr-4": {
                    "React\\Dns\\": "src"
                }
            },
            "notification-url": "https://packagist.org/downloads/",
            "license": [
                "MIT"
            ],
            "description": "Async DNS resolver for ReactPHP",
            "keywords": [
                "async",
                "dns",
                "dns-resolver",
                "reactphp"
            ],
            "time": "2019-04-01T07:31:55+00:00"
        },
        {
            "name": "react/event-loop",
            "version": "v1.1.0",
            "source": {
                "type": "git",
                "url": "https://github.com/reactphp/event-loop.git",
                "reference": "a0ecac955c67b57c40fe4a1b88a7cca1b58c982d"
            },
            "dist": {
                "type": "zip",
                "url": "https://api.github.com/repos/reactphp/event-loop/zipball/a0ecac955c67b57c40fe4a1b88a7cca1b58c982d",
                "reference": "a0ecac955c67b57c40fe4a1b88a7cca1b58c982d",
                "shasum": ""
            },
            "require": {
                "php": ">=5.3.0"
            },
            "require-dev": {
                "phpunit/phpunit": "^7.0 || ^6.4 || ^5.7 || ^4.8.35"
            },
            "suggest": {
                "ext-event": "~1.0 for ExtEventLoop",
                "ext-pcntl": "For signal handling support when using the StreamSelectLoop",
                "ext-uv": "* for ExtUvLoop"
            },
            "type": "library",
            "autoload": {
                "psr-4": {
                    "React\\EventLoop\\": "src"
                }
            },
            "notification-url": "https://packagist.org/downloads/",
            "license": [
                "MIT"
            ],
            "description": "ReactPHP's core reactor event loop that libraries can use for evented I/O.",
            "keywords": [
                "asynchronous",
                "event-loop"
            ],
            "time": "2019-02-07T16:19:49+00:00"
        },
        {
            "name": "react/filesystem",
            "version": "v0.1.2",
            "source": {
                "type": "git",
                "url": "https://github.com/reactphp/filesystem.git",
                "reference": "766cdef9ba806367114f0c5ba36ea2a6eec8ccd2"
            },
            "dist": {
                "type": "zip",
                "url": "https://api.github.com/repos/reactphp/filesystem/zipball/766cdef9ba806367114f0c5ba36ea2a6eec8ccd2",
                "reference": "766cdef9ba806367114f0c5ba36ea2a6eec8ccd2",
                "shasum": ""
            },
            "require": {
                "evenement/evenement": "^3.0 || ^2.0",
                "php": ">=5.4.0",
                "react/event-loop": "^1.0 || ^0.5 || ^0.4",
                "react/promise": "~2.2",
                "react/promise-stream": "^1.1",
                "react/stream": "^1.0 || ^0.7 || ^0.6 || ^0.5 || ^0.4",
                "wyrihaximus/react-child-process-pool": "^1.3"
            },
            "require-dev": {
                "clue/block-react": "^1.1",
                "phpunit/phpunit": "^6.0 || ^5.0 || ^4.8"
            },
            "suggest": {
                "ext-eio": "^1.2"
            },
            "type": "library",
            "autoload": {
                "psr-4": {
                    "React\\Filesystem\\": "src/"
                },
                "files": [
                    "src/functions_include.php"
                ]
            },
            "notification-url": "https://packagist.org/downloads/",
            "license": [
                "MIT"
            ],
            "authors": [
                {
                    "name": "Cees-Jan Kiewiet",
                    "email": "ceesjank@gmail.com"
                }
            ],
            "description": "Asynchronous filesystem abstraction.",
            "keywords": [
                "asynchronous",
                "eio",
                "filesystem"
            ],
            "time": "2018-10-22T12:10:29+00:00"
        },
        {
            "name": "react/http-client",
            "version": "v0.5.9",
            "source": {
                "type": "git",
                "url": "https://github.com/reactphp/http-client.git",
                "reference": "f8e81a022b61938e0b37c94c6351fc170b7d87f6"
            },
            "dist": {
                "type": "zip",
                "url": "https://api.github.com/repos/reactphp/http-client/zipball/f8e81a022b61938e0b37c94c6351fc170b7d87f6",
                "reference": "f8e81a022b61938e0b37c94c6351fc170b7d87f6",
                "shasum": ""
            },
            "require": {
                "evenement/evenement": "^3.0 || ^2.0 || ^1.0",
                "php": ">=5.3.0",
                "react/event-loop": "^1.0 || ^0.5 || ^0.4 || ^0.3",
                "react/promise": "^2.1 || ^1.2.1",
                "react/socket": "^1.0 || ^0.8.4",
                "react/stream": "^1.0 || ^0.7.1",
                "ringcentral/psr7": "^1.2"
            },
            "require-dev": {
                "clue/block-react": "^1.2",
                "phpunit/phpunit": "^6.4 || ^5.7 || ^4.8.35",
                "react/promise-stream": "^1.1"
            },
            "type": "library",
            "autoload": {
                "psr-4": {
                    "React\\HttpClient\\": "src"
                }
            },
            "notification-url": "https://packagist.org/downloads/",
            "license": [
                "MIT"
            ],
            "description": "Event-driven, streaming HTTP client for ReactPHP",
            "keywords": [
                "http"
            ],
            "time": "2018-04-10T11:38:54+00:00"
        },
        {
            "name": "react/promise",
            "version": "v2.7.1",
            "source": {
                "type": "git",
                "url": "https://github.com/reactphp/promise.git",
                "reference": "31ffa96f8d2ed0341a57848cbb84d88b89dd664d"
            },
            "dist": {
                "type": "zip",
                "url": "https://api.github.com/repos/reactphp/promise/zipball/31ffa96f8d2ed0341a57848cbb84d88b89dd664d",
                "reference": "31ffa96f8d2ed0341a57848cbb84d88b89dd664d",
                "shasum": ""
            },
            "require": {
                "php": ">=5.4.0"
            },
            "require-dev": {
                "phpunit/phpunit": "~4.8"
            },
            "type": "library",
            "autoload": {
                "psr-4": {
                    "React\\Promise\\": "src/"
                },
                "files": [
                    "src/functions_include.php"
                ]
            },
            "notification-url": "https://packagist.org/downloads/",
            "license": [
                "MIT"
            ],
            "authors": [
                {
                    "name": "Jan Sorgalla",
                    "email": "jsorgalla@gmail.com"
                }
            ],
            "description": "A lightweight implementation of CommonJS Promises/A for PHP",
            "keywords": [
                "promise",
                "promises"
            ],
            "time": "2019-01-07T21:25:54+00:00"
        },
        {
            "name": "react/promise-stream",
            "version": "v1.1.1",
            "source": {
                "type": "git",
                "url": "https://github.com/reactphp/promise-stream.git",
                "reference": "00e269d611e9c9a29356aef64c07f7e513e73dc9"
            },
            "dist": {
                "type": "zip",
                "url": "https://api.github.com/repos/reactphp/promise-stream/zipball/00e269d611e9c9a29356aef64c07f7e513e73dc9",
                "reference": "00e269d611e9c9a29356aef64c07f7e513e73dc9",
                "shasum": ""
            },
            "require": {
                "php": ">=5.3",
                "react/promise": "^2.1 || ^1.2",
                "react/stream": "^1.0 || ^0.7 || ^0.6 || ^0.5 || ^0.4 || ^0.3"
            },
            "require-dev": {
                "clue/block-react": "^1.0",
                "phpunit/phpunit": "^6.4 || ^5.7 || ^4.8.35",
                "react/event-loop": "^1.0 || ^0.5 || ^0.4 || ^0.3",
                "react/promise-timer": "^1.0"
            },
            "type": "library",
            "autoload": {
                "psr-4": {
                    "React\\Promise\\Stream\\": "src/"
                },
                "files": [
                    "src/functions_include.php"
                ]
            },
            "notification-url": "https://packagist.org/downloads/",
            "license": [
                "MIT"
            ],
            "authors": [
                {
                    "name": "Christian Lück",
                    "email": "christian@lueck.tv"
                }
            ],
            "description": "The missing link between Promise-land and Stream-land for ReactPHP",
            "homepage": "https://github.com/reactphp/promise-stream",
            "keywords": [
                "Buffer",
                "async",
                "promise",
                "reactphp",
                "stream",
                "unwrap"
            ],
            "time": "2017-12-22T12:02:05+00:00"
        },
        {
            "name": "react/promise-timer",
            "version": "v1.5.1",
            "source": {
                "type": "git",
                "url": "https://github.com/reactphp/promise-timer.git",
                "reference": "35fb910604fd86b00023fc5cda477c8074ad0abc"
            },
            "dist": {
                "type": "zip",
                "url": "https://api.github.com/repos/reactphp/promise-timer/zipball/35fb910604fd86b00023fc5cda477c8074ad0abc",
                "reference": "35fb910604fd86b00023fc5cda477c8074ad0abc",
                "shasum": ""
            },
            "require": {
                "php": ">=5.3",
                "react/event-loop": "^1.0 || ^0.5 || ^0.4 || ^0.3.5",
                "react/promise": "^2.7.0 || ^1.2.1"
            },
            "require-dev": {
                "phpunit/phpunit": "^6.4 || ^5.7 || ^4.8.35"
            },
            "type": "library",
            "autoload": {
                "psr-4": {
                    "React\\Promise\\Timer\\": "src/"
                },
                "files": [
                    "src/functions_include.php"
                ]
            },
            "notification-url": "https://packagist.org/downloads/",
            "license": [
                "MIT"
            ],
            "authors": [
                {
                    "name": "Christian Lück",
                    "email": "christian@lueck.tv"
                }
            ],
            "description": "A trivial implementation of timeouts for Promises, built on top of ReactPHP.",
            "homepage": "https://github.com/reactphp/promise-timer",
            "keywords": [
                "async",
                "event-loop",
                "promise",
                "reactphp",
                "timeout",
                "timer"
            ],
            "time": "2019-03-27T18:10:32+00:00"
        },
        {
            "name": "react/socket",
            "version": "v1.2.0",
            "source": {
                "type": "git",
                "url": "https://github.com/reactphp/socket.git",
                "reference": "23b7372bb25cea934f6124f5bdac34e30161959e"
            },
            "dist": {
                "type": "zip",
                "url": "https://api.github.com/repos/reactphp/socket/zipball/23b7372bb25cea934f6124f5bdac34e30161959e",
                "reference": "23b7372bb25cea934f6124f5bdac34e30161959e",
                "shasum": ""
            },
            "require": {
                "evenement/evenement": "^3.0 || ^2.0 || ^1.0",
                "php": ">=5.3.0",
                "react/dns": "^0.4.13",
                "react/event-loop": "^1.0 || ^0.5 || ^0.4 || ^0.3.5",
                "react/promise": "^2.6.0 || ^1.2.1",
                "react/promise-timer": "^1.4.0",
                "react/stream": "^1.1"
            },
            "require-dev": {
                "clue/block-react": "^1.2",
                "phpunit/phpunit": "^6.4 || ^5.7 || ^4.8.35"
            },
            "type": "library",
            "autoload": {
                "psr-4": {
                    "React\\Socket\\": "src"
                }
            },
            "notification-url": "https://packagist.org/downloads/",
            "license": [
                "MIT"
            ],
            "description": "Async, streaming plaintext TCP/IP and secure TLS socket server and client connections for ReactPHP",
            "keywords": [
                "Connection",
                "Socket",
                "async",
                "reactphp",
                "stream"
            ],
            "time": "2019-01-07T14:10:13+00:00"
        },
        {
            "name": "react/stream",
            "version": "v1.1.0",
            "source": {
                "type": "git",
                "url": "https://github.com/reactphp/stream.git",
                "reference": "50426855f7a77ddf43b9266c22320df5bf6c6ce6"
            },
            "dist": {
                "type": "zip",
                "url": "https://api.github.com/repos/reactphp/stream/zipball/50426855f7a77ddf43b9266c22320df5bf6c6ce6",
                "reference": "50426855f7a77ddf43b9266c22320df5bf6c6ce6",
                "shasum": ""
            },
            "require": {
                "evenement/evenement": "^3.0 || ^2.0 || ^1.0",
                "php": ">=5.3.8",
                "react/event-loop": "^1.0 || ^0.5 || ^0.4 || ^0.3.5"
            },
            "require-dev": {
                "clue/stream-filter": "~1.2",
                "phpunit/phpunit": "^6.4 || ^5.7 || ^4.8.35"
            },
            "type": "library",
            "autoload": {
                "psr-4": {
                    "React\\Stream\\": "src"
                }
            },
            "notification-url": "https://packagist.org/downloads/",
            "license": [
                "MIT"
            ],
            "description": "Event-driven readable and writable streams for non-blocking I/O in ReactPHP",
            "keywords": [
                "event-driven",
                "io",
                "non-blocking",
                "pipe",
                "reactphp",
                "readable",
                "stream",
                "writable"
            ],
            "time": "2019-01-01T16:15:09+00:00"
        },
        {
            "name": "ringcentral/psr7",
            "version": "1.2.2",
            "source": {
                "type": "git",
                "url": "https://github.com/ringcentral/psr7.git",
                "reference": "dcd84bbb49b96c616d1dcc8bfb9bef3f2cd53d1c"
            },
            "dist": {
                "type": "zip",
                "url": "https://api.github.com/repos/ringcentral/psr7/zipball/dcd84bbb49b96c616d1dcc8bfb9bef3f2cd53d1c",
                "reference": "dcd84bbb49b96c616d1dcc8bfb9bef3f2cd53d1c",
                "shasum": ""
            },
            "require": {
                "php": ">=5.3",
                "psr/http-message": "~1.0"
            },
            "provide": {
                "psr/http-message-implementation": "1.0"
            },
            "require-dev": {
                "phpunit/phpunit": "~4.0"
            },
            "type": "library",
            "extra": {
                "branch-alias": {
                    "dev-master": "1.0-dev"
                }
            },
            "autoload": {
                "psr-4": {
                    "RingCentral\\Psr7\\": "src/"
                },
                "files": [
                    "src/functions_include.php"
                ]
            },
            "notification-url": "https://packagist.org/downloads/",
            "license": [
                "MIT"
            ],
            "authors": [
                {
                    "name": "Michael Dowling",
                    "email": "mtdowling@gmail.com",
                    "homepage": "https://github.com/mtdowling"
                }
            ],
            "description": "PSR-7 message implementation",
            "keywords": [
                "http",
                "message",
                "stream",
                "uri"
            ],
            "time": "2018-01-15T21:00:49+00:00"
        },
        {
            "name": "sentry/sentry",
            "version": "2.0.1",
            "source": {
                "type": "git",
                "url": "https://github.com/getsentry/sentry-php.git",
                "reference": "99ab0ea727d4a226eb76b11484b62004f50aefb2"
            },
            "dist": {
                "type": "zip",
                "url": "https://api.github.com/repos/getsentry/sentry-php/zipball/99ab0ea727d4a226eb76b11484b62004f50aefb2",
                "reference": "99ab0ea727d4a226eb76b11484b62004f50aefb2",
                "shasum": ""
            },
            "require": {
                "ext-json": "*",
                "ext-mbstring": "*",
                "jean85/pretty-package-versions": "^1.2",
                "php": "^7.1",
                "php-http/async-client-implementation": "^1.0",
                "php-http/client-common": "^1.5|^2.0",
                "php-http/discovery": "^1.6.1",
                "php-http/httplug": "^1.1|^2.0",
                "php-http/message": "^1.5",
                "psr/http-message-implementation": "^1.0",
                "ramsey/uuid": "^3.3",
                "symfony/options-resolver": "^2.7|^3.0|^4.0",
                "zendframework/zend-diactoros": "^1.4|^2.0"
            },
            "conflict": {
                "php-http/client-common": "1.8.0",
                "raven/raven": "*"
            },
            "require-dev": {
                "friendsofphp/php-cs-fixer": "^2.13",
                "monolog/monolog": "^1.3",
                "php-http/mock-client": "^1.0",
                "phpstan/phpstan": "^0.10.3",
                "phpstan/phpstan-phpunit": "^0.10",
                "phpunit/phpunit": "^7.0",
                "symfony/phpunit-bridge": "^4.1.6"
            },
            "type": "library",
            "extra": {
                "branch-alias": {
                    "dev-master": "2.0.x-dev"
                }
            },
            "autoload": {
                "files": [
                    "src/Sdk.php"
                ],
                "psr-4": {
                    "Sentry\\": "src/"
                }
            },
            "notification-url": "https://packagist.org/downloads/",
            "license": [
                "BSD-3-Clause"
            ],
            "authors": [
                {
                    "name": "Sentry",
                    "email": "accounts@sentry.io"
                }
            ],
            "description": "A PHP SDK for Sentry (http://sentry.io)",
            "homepage": "http://sentry.io",
            "keywords": [
                "crash-reporting",
                "crash-reports",
                "error-handler",
                "error-monitoring",
                "log",
                "logging",
                "sentry"
            ],
            "time": "2019-03-01T09:00:23+00:00"
        },
        {
            "name": "symfony/contracts",
            "version": "v1.1.0",
            "source": {
                "type": "git",
                "url": "https://github.com/symfony/contracts.git",
                "reference": "d3636025e8253c6144358ec0a62773cae588395b"
            },
            "dist": {
                "type": "zip",
                "url": "https://api.github.com/repos/symfony/contracts/zipball/d3636025e8253c6144358ec0a62773cae588395b",
                "reference": "d3636025e8253c6144358ec0a62773cae588395b",
                "shasum": ""
            },
            "require": {
                "php": "^7.1.3"
            },
            "require-dev": {
                "psr/cache": "^1.0",
                "psr/container": "^1.0",
                "symfony/polyfill-intl-idn": "^1.10"
            },
            "suggest": {
                "psr/cache": "When using the Cache contracts",
                "psr/container": "When using the Service contracts",
                "symfony/cache-contracts-implementation": "",
                "symfony/event-dispatcher-implementation": "",
                "symfony/http-client-contracts-implementation": "",
                "symfony/service-contracts-implementation": "",
                "symfony/translation-contracts-implementation": ""
            },
            "type": "library",
            "extra": {
                "branch-alias": {
                    "dev-master": "1.1-dev"
                }
            },
            "autoload": {
                "psr-4": {
                    "Symfony\\Contracts\\": ""
                },
                "exclude-from-classmap": [
                    "**/Tests/"
                ]
            },
            "notification-url": "https://packagist.org/downloads/",
            "license": [
                "MIT"
            ],
            "authors": [
                {
                    "name": "Nicolas Grekas",
                    "email": "p@tchwork.com"
                },
                {
                    "name": "Symfony Community",
                    "homepage": "https://symfony.com/contributors"
                }
            ],
            "description": "A set of abstractions extracted out of the Symfony components",
            "homepage": "https://symfony.com",
            "keywords": [
                "abstractions",
                "contracts",
                "decoupling",
                "interfaces",
                "interoperability",
                "standards"
            ],
            "time": "2019-04-27T14:29:50+00:00"
        },
        {
            "name": "symfony/options-resolver",
            "version": "v4.2.8",
            "source": {
                "type": "git",
                "url": "https://github.com/symfony/options-resolver.git",
                "reference": "fd4a5f27b7cd085b489247b9890ebca9f3e10044"
            },
            "dist": {
                "type": "zip",
                "url": "https://api.github.com/repos/symfony/options-resolver/zipball/fd4a5f27b7cd085b489247b9890ebca9f3e10044",
                "reference": "fd4a5f27b7cd085b489247b9890ebca9f3e10044",
                "shasum": ""
            },
            "require": {
                "php": "^7.1.3"
            },
            "type": "library",
            "extra": {
                "branch-alias": {
                    "dev-master": "4.2-dev"
                }
            },
            "autoload": {
                "psr-4": {
                    "Symfony\\Component\\OptionsResolver\\": ""
                },
                "exclude-from-classmap": [
                    "/Tests/"
                ]
            },
            "notification-url": "https://packagist.org/downloads/",
            "license": [
                "MIT"
            ],
            "authors": [
                {
                    "name": "Fabien Potencier",
                    "email": "fabien@symfony.com"
                },
                {
                    "name": "Symfony Community",
                    "homepage": "https://symfony.com/contributors"
                }
            ],
            "description": "Symfony OptionsResolver Component",
            "homepage": "https://symfony.com",
            "keywords": [
                "config",
                "configuration",
                "options"
            ],
            "time": "2019-04-10T16:20:36+00:00"
        },
        {
            "name": "symfony/polyfill-ctype",
            "version": "v1.11.0",
            "source": {
                "type": "git",
                "url": "https://github.com/symfony/polyfill-ctype.git",
                "reference": "82ebae02209c21113908c229e9883c419720738a"
            },
            "dist": {
                "type": "zip",
                "url": "https://api.github.com/repos/symfony/polyfill-ctype/zipball/82ebae02209c21113908c229e9883c419720738a",
                "reference": "82ebae02209c21113908c229e9883c419720738a",
                "shasum": ""
            },
            "require": {
                "php": ">=5.3.3"
            },
            "suggest": {
                "ext-ctype": "For best performance"
            },
            "type": "library",
            "extra": {
                "branch-alias": {
                    "dev-master": "1.11-dev"
                }
            },
            "autoload": {
                "psr-4": {
                    "Symfony\\Polyfill\\Ctype\\": ""
                },
                "files": [
                    "bootstrap.php"
                ]
            },
            "notification-url": "https://packagist.org/downloads/",
            "license": [
                "MIT"
            ],
            "authors": [
                {
                    "name": "Symfony Community",
                    "homepage": "https://symfony.com/contributors"
                },
                {
                    "name": "Gert de Pagter",
                    "email": "BackEndTea@gmail.com"
                }
            ],
            "description": "Symfony polyfill for ctype functions",
            "homepage": "https://symfony.com",
            "keywords": [
                "compatibility",
                "ctype",
                "polyfill",
                "portable"
            ],
            "time": "2019-02-06T07:57:58+00:00"
        },
        {
            "name": "symfony/polyfill-mbstring",
            "version": "v1.11.0",
            "source": {
                "type": "git",
                "url": "https://github.com/symfony/polyfill-mbstring.git",
                "reference": "fe5e94c604826c35a32fa832f35bd036b6799609"
            },
            "dist": {
                "type": "zip",
                "url": "https://api.github.com/repos/symfony/polyfill-mbstring/zipball/fe5e94c604826c35a32fa832f35bd036b6799609",
                "reference": "fe5e94c604826c35a32fa832f35bd036b6799609",
                "shasum": ""
            },
            "require": {
                "php": ">=5.3.3"
            },
            "suggest": {
                "ext-mbstring": "For best performance"
            },
            "type": "library",
            "extra": {
                "branch-alias": {
                    "dev-master": "1.11-dev"
                }
            },
            "autoload": {
                "psr-4": {
                    "Symfony\\Polyfill\\Mbstring\\": ""
                },
                "files": [
                    "bootstrap.php"
                ]
            },
            "notification-url": "https://packagist.org/downloads/",
            "license": [
                "MIT"
            ],
            "authors": [
                {
                    "name": "Nicolas Grekas",
                    "email": "p@tchwork.com"
                },
                {
                    "name": "Symfony Community",
                    "homepage": "https://symfony.com/contributors"
                }
            ],
            "description": "Symfony polyfill for the Mbstring extension",
            "homepage": "https://symfony.com",
            "keywords": [
                "compatibility",
                "mbstring",
                "polyfill",
                "portable",
                "shim"
            ],
            "time": "2019-02-06T07:57:58+00:00"
        },
        {
            "name": "symfony/translation",
            "version": "v4.2.8",
            "source": {
                "type": "git",
                "url": "https://github.com/symfony/translation.git",
                "reference": "181a426dd129cb496f12d7e7555f6d0b37a7615b"
            },
            "dist": {
                "type": "zip",
                "url": "https://api.github.com/repos/symfony/translation/zipball/181a426dd129cb496f12d7e7555f6d0b37a7615b",
                "reference": "181a426dd129cb496f12d7e7555f6d0b37a7615b",
                "shasum": ""
            },
            "require": {
                "php": "^7.1.3",
                "symfony/contracts": "^1.0.2",
                "symfony/polyfill-mbstring": "~1.0"
            },
            "conflict": {
                "symfony/config": "<3.4",
                "symfony/dependency-injection": "<3.4",
                "symfony/yaml": "<3.4"
            },
            "provide": {
                "symfony/translation-contracts-implementation": "1.0"
            },
            "require-dev": {
                "psr/log": "~1.0",
                "symfony/config": "~3.4|~4.0",
                "symfony/console": "~3.4|~4.0",
                "symfony/dependency-injection": "~3.4|~4.0",
                "symfony/finder": "~2.8|~3.0|~4.0",
                "symfony/http-kernel": "~3.4|~4.0",
                "symfony/intl": "~3.4|~4.0",
                "symfony/var-dumper": "~3.4|~4.0",
                "symfony/yaml": "~3.4|~4.0"
            },
            "suggest": {
                "psr/log-implementation": "To use logging capability in translator",
                "symfony/config": "",
                "symfony/yaml": ""
            },
            "type": "library",
            "extra": {
                "branch-alias": {
                    "dev-master": "4.2-dev"
                }
            },
            "autoload": {
                "psr-4": {
                    "Symfony\\Component\\Translation\\": ""
                },
                "exclude-from-classmap": [
                    "/Tests/"
                ]
            },
            "notification-url": "https://packagist.org/downloads/",
            "license": [
                "MIT"
            ],
            "authors": [
                {
                    "name": "Fabien Potencier",
                    "email": "fabien@symfony.com"
                },
                {
                    "name": "Symfony Community",
                    "homepage": "https://symfony.com/contributors"
                }
            ],
            "description": "Symfony Translation Component",
            "homepage": "https://symfony.com",
            "time": "2019-05-01T12:55:36+00:00"
        },
        {
            "name": "tivie/php-os-detector",
            "version": "1.1.0",
            "source": {
                "type": "git",
                "url": "https://github.com/tivie/php-os-detector.git",
                "reference": "9461dcd85c00e03842264f2fc8ccdc8d46867321"
            },
            "dist": {
                "type": "zip",
                "url": "https://api.github.com/repos/tivie/php-os-detector/zipball/9461dcd85c00e03842264f2fc8ccdc8d46867321",
                "reference": "9461dcd85c00e03842264f2fc8ccdc8d46867321",
                "shasum": ""
            },
            "require": {
                "php": ">=5.3.0"
            },
            "require-dev": {
                "phpunit/phpunit": "4.3.*"
            },
            "type": "library",
            "autoload": {
                "psr-4": {
                    "Tivie\\OS\\": "src/"
                }
            },
            "notification-url": "https://packagist.org/downloads/",
            "license": [
                "APACHE 2.0"
            ],
            "authors": [
                {
                    "name": "Estevão Soares dos Santos",
                    "email": "estevao@soares-dos-santos.com"
                }
            ],
            "description": "A small utility library that detects the OS the server is running on",
            "homepage": "http://tivie.github.com/php-os-detector/",
            "keywords": [
                "detection",
                "detector",
                "identification",
                "operating system",
                "os",
                "os detection"
            ],
            "time": "2017-10-21T03:33:59+00:00"
        },
        {
            "name": "ulrichsg/getopt-php",
            "version": "3.2.2",
            "source": {
                "type": "git",
                "url": "https://github.com/getopt-php/getopt-php.git",
                "reference": "9df490db25bd192d074f5de4210e232a8ddbeda0"
            },
            "dist": {
                "type": "zip",
                "url": "https://api.github.com/repos/getopt-php/getopt-php/zipball/9df490db25bd192d074f5de4210e232a8ddbeda0",
                "reference": "9df490db25bd192d074f5de4210e232a8ddbeda0",
                "shasum": ""
            },
            "require": {
                "ext-mbstring": "*",
                "php": ">=5.4.0"
            },
            "require-dev": {
                "phpunit/phpunit": "^4.8",
                "squizlabs/php_codesniffer": "^2.7"
            },
            "type": "library",
            "autoload": {
                "psr-4": {
                    "GetOpt\\": "src"
                }
            },
            "notification-url": "https://packagist.org/downloads/",
            "license": [
                "MIT"
            ],
            "authors": [
                {
                    "name": "Ulrich Schmidt-Goertz",
                    "email": "ulrich@schmidt-goertz.de"
                },
                {
                    "name": "Thomas Flori",
                    "email": "thflori@gmail.com"
                }
            ],
            "description": "Command line arguments parser for PHP 5.4 - 7.1",
            "homepage": "http://getopt-php.github.io/getopt-php",
            "time": "2019-01-22T08:01:50+00:00"
        },
        {
            "name": "wyrihaximus/cpu-core-detector",
            "version": "1.0.2",
            "source": {
                "type": "git",
                "url": "https://github.com/WyriHaximus/php-cpu-core-detector.git",
                "reference": "fff4194540a8111c298e5e707bcfc778c4c9ddbb"
            },
            "dist": {
                "type": "zip",
                "url": "https://api.github.com/repos/WyriHaximus/php-cpu-core-detector/zipball/fff4194540a8111c298e5e707bcfc778c4c9ddbb",
                "reference": "fff4194540a8111c298e5e707bcfc778c4c9ddbb",
                "shasum": ""
            },
            "require": {
                "php": "^5.4||^7.0",
                "react/child-process": "^0.6 || ^0.5 || ^0.4",
                "react/socket": "^1.2",
                "tivie/php-os-detector": "^1.1",
                "wyrihaximus/file-descriptors": "^1.0 || ^0.1",
                "wyrihaximus/react-child-process-promise": "^2.0.2",
                "wyrihaximus/ticking-promise": "^1.5"
            },
            "require-dev": {
                "phake/phake": "~1.0.6",
                "phpunit/phpunit": "^4.0||^5.0",
                "squizlabs/php_codesniffer": "^1.5.6",
                "vectorface/dunit": "~2.0"
            },
            "type": "library",
            "autoload": {
                "psr-4": {
                    "WyriHaximus\\CpuCoreDetector\\": "src/"
                },
                "files": [
                    "src/functions_include.php"
                ]
            },
            "notification-url": "https://packagist.org/downloads/",
            "license": [
                "MIT"
            ],
            "authors": [
                {
                    "name": "Cees-Jan Kiewiet",
                    "email": "ceesjank@gmail.com"
                }
            ],
            "description": "Detect CPU core count and assign tasks to a specific code",
            "time": "2019-01-19T21:54:34+00:00"
        },
        {
            "name": "wyrihaximus/file-descriptors",
            "version": "1.0.0",
            "source": {
                "type": "git",
                "url": "https://github.com/WyriHaximus/php-file-descriptors.git",
                "reference": "6b3073409b94912354cc9b6bde600797940c4edf"
            },
            "dist": {
                "type": "zip",
                "url": "https://api.github.com/repos/WyriHaximus/php-file-descriptors/zipball/6b3073409b94912354cc9b6bde600797940c4edf",
                "reference": "6b3073409b94912354cc9b6bde600797940c4edf",
                "shasum": ""
            },
            "require": {
                "php": "^7.2",
                "tivie/php-os-detector": "^1.1"
            },
            "require-dev": {
                "api-clients/cs-fixer-config": "^1.1",
                "api-clients/test-utilities": "^5.4",
                "wyrihaximus/iterator-or-array-to-array": "^1.0"
            },
            "type": "library",
            "autoload": {
                "psr-4": {
                    "WyriHaximus\\FileDescriptors\\": "src/"
                }
            },
            "notification-url": "https://packagist.org/downloads/",
            "license": [
                "MIT"
            ],
            "authors": [
                {
                    "name": "Cees-Jan Kiewiet",
                    "email": "ceesjank@gmail.com"
                }
            ],
            "description": "List open file descriptors for the current process cross platform",
            "time": "2019-01-15T16:08:10+00:00"
        },
        {
            "name": "wyrihaximus/json-throwable",
            "version": "2.0.0",
            "source": {
                "type": "git",
                "url": "https://github.com/WyriHaximus/php-json-throwable.git",
                "reference": "8b11703f5974492f4c4e0b313836d0aed2eef01d"
            },
            "dist": {
                "type": "zip",
                "url": "https://api.github.com/repos/WyriHaximus/php-json-throwable/zipball/8b11703f5974492f4c4e0b313836d0aed2eef01d",
                "reference": "8b11703f5974492f4c4e0b313836d0aed2eef01d",
                "shasum": ""
            },
            "require": {
                "doctrine/instantiator": "^1.0.5",
                "php": "^7.0",
                "wyrihaximus/json-utilities": "^1.0"
            },
            "require-dev": {
                "api-clients/test-utilities": "^4.3"
            },
            "type": "library",
            "autoload": {
                "psr-4": {
                    "WyriHaximus\\": "src/"
                },
                "files": [
                    "src/functions_include.php"
                ]
            },
            "notification-url": "https://packagist.org/downloads/",
            "license": [
                "MIT"
            ],
            "authors": [
                {
                    "name": "Cees-Jan Kiewiet",
                    "email": "ceesjank@gmail.com"
                }
            ],
            "description": "JSON encode and decode throwables and exceptions",
            "time": "2018-03-15T13:05:59+00:00"
        },
        {
            "name": "wyrihaximus/json-utilities",
            "version": "1.1.0",
            "source": {
                "type": "git",
                "url": "https://github.com/WyriHaximus/php-json-utilities.git",
                "reference": "f0f5007df750f8e44c8ba8ce9ee8e701472ea4c7"
            },
            "dist": {
                "type": "zip",
                "url": "https://api.github.com/repos/WyriHaximus/php-json-utilities/zipball/f0f5007df750f8e44c8ba8ce9ee8e701472ea4c7",
                "reference": "f0f5007df750f8e44c8ba8ce9ee8e701472ea4c7",
                "shasum": ""
            },
            "require": {
                "php": "^7.2"
            },
            "require-dev": {
                "api-clients/cs-fixer-config": "^1.1",
                "api-clients/test-utilities": "^5.2"
            },
            "type": "library",
            "autoload": {
                "psr-4": {
                    "WyriHaximus\\": "src/"
                },
                "files": [
                    "src/functions_include.php"
                ]
            },
            "notification-url": "https://packagist.org/downloads/",
            "license": [
                "MIT"
            ],
            "authors": [
                {
                    "name": "Cees-Jan Kiewiet",
                    "email": "ceesjank@gmail.com"
                }
            ],
            "description": "Utilities for php-json-* packages",
            "time": "2018-12-25T10:58:17+00:00"
        },
        {
            "name": "wyrihaximus/react-child-process-messenger",
            "version": "2.9.3",
            "source": {
                "type": "git",
                "url": "https://github.com/WyriHaximus/reactphp-child-process-messenger.git",
                "reference": "960fcaa4922d56ddb23e2e187a9c8b8f62b7a73e"
            },
            "dist": {
                "type": "zip",
                "url": "https://api.github.com/repos/WyriHaximus/reactphp-child-process-messenger/zipball/960fcaa4922d56ddb23e2e187a9c8b8f62b7a73e",
                "reference": "960fcaa4922d56ddb23e2e187a9c8b8f62b7a73e",
                "shasum": ""
            },
            "require": {
                "cakephp/utility": "^3.4",
                "doctrine/inflector": "^1.0",
                "evenement/evenement": "^3.0 || ^2.0 || ^1.0",
                "indigophp/hash-compat": "^1.0",
                "paragonie/random_compat": "^9.0 || ^2.0",
                "php": "^7.0 || ^5.4",
                "react/child-process": "^0.6 || ^0.5 | ^0.4",
                "react/promise": "^2.2",
                "react/promise-stream": "^1.1",
                "react/promise-timer": "^1.5",
                "react/socket": "^1.0 || ^0.8.1",
                "wyrihaximus/file-descriptors": "^1.0 || ^0.1",
                "wyrihaximus/json-throwable": "^2.0 || ^1.1.1",
                "wyrihaximus/ticking-promise": "^1.4"
            },
            "require-dev": {
                "clue/block-react": "^1.2",
                "friendsofphp/php-cs-fixer": "^2.2",
                "jakub-onderka/php-console-highlighter": "^0.4",
                "jakub-onderka/php-parallel-lint": "^1.0.0",
                "phpunit/phpunit": "^4.8.35||^5.0||^6.0"
            },
            "type": "library",
            "autoload": {
                "psr-4": {
                    "WyriHaximus\\React\\ChildProcess\\Messenger\\": "src/"
                }
            },
            "notification-url": "https://packagist.org/downloads/",
            "license": [
                "MIT"
            ],
            "authors": [
                {
                    "name": "Cees-Jan Kiewiet",
                    "email": "ceesjank@gmail.com",
                    "homepage": "http://wyrihaximus.net/"
                }
            ],
            "description": "Messenger decorator for react/child-process",
            "time": "2019-03-26T20:05:48+00:00"
        },
        {
            "name": "wyrihaximus/react-child-process-pool",
            "version": "1.5.1",
            "source": {
                "type": "git",
                "url": "https://github.com/WyriHaximus/reactphp-child-process-pool.git",
                "reference": "d61e27af86e76e2e1045a262a2f4ab43929e521e"
            },
            "dist": {
                "type": "zip",
                "url": "https://api.github.com/repos/WyriHaximus/reactphp-child-process-pool/zipball/d61e27af86e76e2e1045a262a2f4ab43929e521e",
                "reference": "d61e27af86e76e2e1045a262a2f4ab43929e521e",
                "shasum": ""
            },
            "require": {
                "evenement/evenement": "^3.0 || ^2.0",
                "php": "^7.0 || ^5.4",
                "react/event-loop": "^1.1",
                "wyrihaximus/cpu-core-detector": "^1.0.2",
                "wyrihaximus/file-descriptors": "^1.0 || ^0.1",
                "wyrihaximus/react-child-process-messenger": "^2.9",
                "wyrihaximus/ticking-promise": "^1.5"
            },
            "require-dev": {
                "clue/block-react": "^1.3",
                "phake/phake": "^2.2.1",
                "phpunit/phpunit": "^4.8.35||^5.0",
                "squizlabs/php_codesniffer": "^3.3.2",
                "vectorface/dunit": "~2.0"
            },
            "suggest": {
                "wyrihaximus/react-child-process-pool-redis-queue": "Redis RPC queue"
            },
            "type": "library",
            "autoload": {
                "psr-4": {
                    "WyriHaximus\\React\\ChildProcess\\Pool\\": "src/"
                },
                "files": [
                    "src/functions_include.php"
                ]
            },
            "notification-url": "https://packagist.org/downloads/",
            "license": [
                "MIT"
            ],
            "authors": [
                {
                    "name": "Cees-Jan Kiewiet",
                    "email": "ceesjank@gmail.com"
                }
            ],
            "description": "Pool wyrihaximus/react-child-process-messenger processes",
            "time": "2019-03-20T21:11:00+00:00"
        },
        {
            "name": "wyrihaximus/react-child-process-promise",
            "version": "2.0.2",
            "source": {
                "type": "git",
                "url": "https://github.com/WyriHaximus/reactphp-child-process-promise.git",
                "reference": "206fe3d5180c7b6f757e8aaa9fef687f42d43164"
            },
            "dist": {
                "type": "zip",
                "url": "https://api.github.com/repos/WyriHaximus/reactphp-child-process-promise/zipball/206fe3d5180c7b6f757e8aaa9fef687f42d43164",
                "reference": "206fe3d5180c7b6f757e8aaa9fef687f42d43164",
                "shasum": ""
            },
            "require": {
                "php": "^5.4||^7.0",
                "react/child-process": "^0.6 || ^0.5 || ^0.4",
                "react/promise": "^2.7",
                "wyrihaximus/ticking-promise": "^1.5.2"
            },
            "require-dev": {
                "phpunit/phpunit": "^4.4||^5.0",
                "squizlabs/php_codesniffer": "^3.3.2",
                "vectorface/dunit": "^2.0"
            },
            "type": "library",
            "autoload": {
                "psr-4": {
                    "WyriHaximus\\React\\": "src/"
                },
                "files": [
                    "src/functions_include.php"
                ]
            },
            "notification-url": "https://packagist.org/downloads/",
            "license": [
                "MIT"
            ],
            "authors": [
                {
                    "name": "Cees-Jan Kiewiet",
                    "email": "ceesjank@gmail.com",
                    "homepage": "http://wyrihaximus.net/"
                }
            ],
            "description": "Wrapping ticks into a promise",
            "time": "2019-01-18T21:42:17+00:00"
        },
        {
            "name": "wyrihaximus/ticking-promise",
            "version": "1.6.3",
            "source": {
                "type": "git",
                "url": "https://github.com/WyriHaximus/TickingPromise.git",
                "reference": "4bb99024402bb7526de8880f3dab0c1f0858def5"
            },
            "dist": {
                "type": "zip",
                "url": "https://api.github.com/repos/WyriHaximus/TickingPromise/zipball/4bb99024402bb7526de8880f3dab0c1f0858def5",
                "reference": "4bb99024402bb7526de8880f3dab0c1f0858def5",
                "shasum": ""
            },
            "require": {
                "php": "^7.0 || ^5.4",
                "react/event-loop": "^1.0 || ^0.5 || ^0.4",
                "react/promise": "~2.1"
            },
            "require-dev": {
                "phpunit/phpunit": "~4.4",
                "squizlabs/php_codesniffer": "^1.5.6",
                "vectorface/dunit": "~1.4"
            },
            "type": "library",
            "autoload": {
                "psr-4": {
                    "WyriHaximus\\React\\": "src/"
                },
                "files": [
                    "src/functions_include.php"
                ]
            },
            "notification-url": "https://packagist.org/downloads/",
            "license": [
                "MIT"
            ],
            "authors": [
                {
                    "name": "Cees-Jan Kiewiet",
                    "email": "ceesjank@gmail.com",
                    "homepage": "http://wyrihaximus.net/"
                }
            ],
            "description": "Wrapping ticks into a promise",
            "time": "2018-04-05T12:36:50+00:00"
        },
        {
            "name": "zendframework/zend-diactoros",
            "version": "2.1.2",
            "source": {
                "type": "git",
                "url": "https://github.com/zendframework/zend-diactoros.git",
                "reference": "37bf68b428850ee26ed7c3be6c26236dd95a95f1"
            },
            "dist": {
                "type": "zip",
                "url": "https://api.github.com/repos/zendframework/zend-diactoros/zipball/37bf68b428850ee26ed7c3be6c26236dd95a95f1",
                "reference": "37bf68b428850ee26ed7c3be6c26236dd95a95f1",
                "shasum": ""
            },
            "require": {
                "php": "^7.1",
                "psr/http-factory": "^1.0",
                "psr/http-message": "^1.0"
            },
            "provide": {
                "psr/http-factory-implementation": "1.0",
                "psr/http-message-implementation": "1.0"
            },
            "require-dev": {
                "ext-dom": "*",
                "ext-libxml": "*",
                "http-interop/http-factory-tests": "^0.5.0",
                "php-http/psr7-integration-tests": "dev-master",
                "phpunit/phpunit": "^7.0.2",
                "zendframework/zend-coding-standard": "~1.0.0"
            },
            "type": "library",
            "extra": {
                "branch-alias": {
                    "dev-master": "2.1.x-dev",
                    "dev-develop": "2.2.x-dev",
                    "dev-release-1.8": "1.8.x-dev"
                }
            },
            "autoload": {
                "files": [
                    "src/functions/create_uploaded_file.php",
                    "src/functions/marshal_headers_from_sapi.php",
                    "src/functions/marshal_method_from_sapi.php",
                    "src/functions/marshal_protocol_version_from_sapi.php",
                    "src/functions/marshal_uri_from_sapi.php",
                    "src/functions/normalize_server.php",
                    "src/functions/normalize_uploaded_files.php",
                    "src/functions/parse_cookie_header.php"
                ],
                "psr-4": {
                    "Zend\\Diactoros\\": "src/"
                }
            },
            "notification-url": "https://packagist.org/downloads/",
            "license": [
                "BSD-3-Clause"
            ],
            "description": "PSR HTTP Message implementations",
            "keywords": [
                "http",
                "psr",
                "psr-7"
            ],
            "time": "2019-04-29T21:11:00+00:00"
        }
    ],
    "packages-dev": [],
    "aliases": [],
    "minimum-stability": "dev",
    "stability-flags": {
        "charlottedunois/yasmin": 20
    },
    "prefer-stable": true,
    "prefer-lowest": false,
    "platform": {
        "php": ">=7.3",
        "ext-json": "*"
    },
    "platform-dev": []
}<|MERGE_RESOLUTION|>--- conflicted
+++ resolved
@@ -1,3833 +1,3816 @@
 {
-    "_readme": [
-        "This file locks the dependencies of your project to a known state",
-        "Read more about it at https://getcomposer.org/doc/01-basic-usage.md#installing-dependencies",
-        "This file is @generated automatically"
-    ],
-<<<<<<< HEAD
-    "content-hash": "ca351a48e4fb616d58c4a9729b898067",
-=======
-    "content-hash": "4caca9e8abe60160bab6199e2aefb27f",
->>>>>>> e6c936bd
-    "packages": [
-        {
-            "name": "cakephp/core",
-            "version": "3.7.7",
-            "source": {
-                "type": "git",
-                "url": "https://github.com/cakephp/core.git",
-                "reference": "f9d9823439e3c82fdb3f69d2c9210bab67e721af"
-            },
-            "dist": {
-                "type": "zip",
-                "url": "https://api.github.com/repos/cakephp/core/zipball/f9d9823439e3c82fdb3f69d2c9210bab67e721af",
-                "reference": "f9d9823439e3c82fdb3f69d2c9210bab67e721af",
-                "shasum": ""
-            },
-            "require": {
-                "cakephp/utility": "^3.6.0",
-                "php": ">=5.6.0"
-            },
-            "suggest": {
-                "cakephp/cache": "To use Configure::store() and restore().",
-                "cakephp/event": "To use PluginApplicationInterface or plugin applications."
-            },
-            "type": "library",
-            "autoload": {
-                "psr-4": {
-                    "Cake\\Core\\": "."
-                },
-                "files": [
-                    "functions.php"
-                ]
-            },
-            "notification-url": "https://packagist.org/downloads/",
-            "license": [
-                "MIT"
-            ],
-            "authors": [
-                {
-                    "name": "CakePHP Community",
-                    "homepage": "https://github.com/cakephp/core/graphs/contributors"
-                }
-            ],
-            "description": "CakePHP Framework Core classes",
-            "homepage": "https://cakephp.org",
-            "keywords": [
-                "cakephp",
-                "core",
-                "framework"
-            ],
-            "time": "2019-04-15T14:21:39+00:00"
-        },
-        {
-            "name": "cakephp/utility",
-            "version": "3.7.7",
-            "source": {
-                "type": "git",
-                "url": "https://github.com/cakephp/utility.git",
-                "reference": "329654495c4cf966ac75832e502ec939542928fb"
-            },
-            "dist": {
-                "type": "zip",
-                "url": "https://api.github.com/repos/cakephp/utility/zipball/329654495c4cf966ac75832e502ec939542928fb",
-                "reference": "329654495c4cf966ac75832e502ec939542928fb",
-                "shasum": ""
-            },
-            "require": {
-                "cakephp/core": "^3.6.0",
-                "php": ">=5.6.0"
-            },
-            "suggest": {
-                "ext-intl": "To use Text::transliterate() or Text::slug()",
-                "lib-ICU": "To use Text::transliterate() or Text::slug()"
-            },
-            "type": "library",
-            "autoload": {
-                "psr-4": {
-                    "Cake\\Utility\\": "."
-                },
-                "files": [
-                    "bootstrap.php"
-                ]
-            },
-            "notification-url": "https://packagist.org/downloads/",
-            "license": [
-                "MIT"
-            ],
-            "authors": [
-                {
-                    "name": "CakePHP Community",
-                    "homepage": "https://github.com/cakephp/utility/graphs/contributors"
-                }
-            ],
-            "description": "CakePHP Utility classes such as Inflector, String, Hash, and Security",
-            "homepage": "https://cakephp.org",
-            "keywords": [
-                "cakephp",
-                "hash",
-                "inflector",
-                "security",
-                "string",
-                "utility"
-            ],
-            "time": "2019-03-14T14:41:29+00:00"
-        },
-        {
-            "name": "charlottedunois/collection",
-            "version": "v0.2.0",
-            "source": {
-                "type": "git",
-                "url": "https://github.com/CharlotteDunois/Collection.git",
-                "reference": "b95c81b207651689c3f08040e00760d80565fd44"
-            },
-            "dist": {
-                "type": "zip",
-                "url": "https://api.github.com/repos/CharlotteDunois/Collection/zipball/b95c81b207651689c3f08040e00760d80565fd44",
-                "reference": "b95c81b207651689c3f08040e00760d80565fd44",
-                "shasum": ""
-            },
-            "require": {
-                "php": ">=7.0"
-            },
-            "require-dev": {
-                "phpunit/phpunit": "^8.0|^7.0|^6.0"
-            },
-            "type": "library",
-            "autoload": {
-                "psr-4": {
-                    "CharlotteDunois\\Collect\\": "src"
-                }
-            },
-            "notification-url": "https://packagist.org/downloads/",
-            "license": [
-                "Apache-2.0"
-            ],
-            "authors": [
-                {
-                    "name": "Charlotte Dunois",
-                    "email": "github@charuru.moe"
-                }
-            ],
-            "description": "Collection, an utility to conventionally store a key-value pair.",
-            "homepage": "https://github.com/CharlotteDunois/Collection",
-            "time": "2018-12-04T18:43:09+00:00"
-        },
-        {
-            "name": "charlottedunois/eventemitter",
-            "version": "v0.1.6",
-            "source": {
-                "type": "git",
-                "url": "https://github.com/CharlotteDunois/EventEmitter.git",
-                "reference": "7ebba76b06e56b9b031a46ef00a33300c8ce0b00"
-            },
-            "dist": {
-                "type": "zip",
-                "url": "https://api.github.com/repos/CharlotteDunois/EventEmitter/zipball/7ebba76b06e56b9b031a46ef00a33300c8ce0b00",
-                "reference": "7ebba76b06e56b9b031a46ef00a33300c8ce0b00",
-                "shasum": ""
-            },
-            "require": {
-                "php": ">=7.1.0"
-            },
-            "type": "library",
-            "autoload": {
-                "psr-4": {
-                    "CharlotteDunois\\Events\\": "src"
-                }
-            },
-            "notification-url": "https://packagist.org/downloads/",
-            "license": [
-                "Apache-2.0"
-            ],
-            "authors": [
-                {
-                    "name": "Charlotte Dunois",
-                    "email": "github@charuru.moe"
-                }
-            ],
-            "description": "This is an Event Emitter equivalent to Node.js' Event Emitter.",
-            "homepage": "https://github.com/CharlotteDunois/EventEmitter",
-            "keywords": [
-                "EventEmitter",
-                "emitter",
-                "event",
-                "events"
-            ],
-            "time": "2019-04-14T15:44:49+00:00"
-        },
-        {
-            "name": "charlottedunois/validator",
-            "version": "v0.3.1",
-            "source": {
-                "type": "git",
-                "url": "https://github.com/CharlotteDunois/Validator.git",
-                "reference": "f55734605db4dc630d7f263d0bcdc7d83d9bbfbc"
-            },
-            "dist": {
-                "type": "zip",
-                "url": "https://api.github.com/repos/CharlotteDunois/Validator/zipball/f55734605db4dc630d7f263d0bcdc7d83d9bbfbc",
-                "reference": "f55734605db4dc630d7f263d0bcdc7d83d9bbfbc",
-                "shasum": ""
-            },
-            "require": {
-                "php": ">=7.0"
-            },
-            "require-dev": {
-                "phpunit/phpunit": "7"
-            },
-            "type": "library",
-            "autoload": {
-                "psr-4": {
-                    "CharlotteDunois\\Validation\\": "src/"
-                }
-            },
-            "notification-url": "https://packagist.org/downloads/",
-            "license": [
-                "Apache-2.0"
-            ],
-            "authors": [
-                {
-                    "name": "Charlotte Dunois",
-                    "email": "github@charuru.moe"
-                }
-            ],
-            "description": "PHP Validator for stuff.",
-            "homepage": "https://github.com/CharlotteDunois/Validator",
-            "keywords": [
-                "validation"
-            ],
-            "time": "2019-01-15T17:31:56+00:00"
-        },
-        {
-            "name": "charlottedunois/yasmin",
-            "version": "dev-master",
-            "source": {
-                "type": "git",
-                "url": "https://github.com/CharlotteDunois/Yasmin.git",
-<<<<<<< HEAD
-                "reference": "55dc1094ddbcd742831251bd4beabb885c967cac"
-            },
-            "dist": {
-                "type": "zip",
-                "url": "https://api.github.com/repos/CharlotteDunois/Yasmin/zipball/55dc1094ddbcd742831251bd4beabb885c967cac",
-                "reference": "55dc1094ddbcd742831251bd4beabb885c967cac",
-=======
-                "reference": "d55789860dcc760d4c63133d277109c822459daa"
-            },
-            "dist": {
-                "type": "zip",
-                "url": "https://api.github.com/repos/CharlotteDunois/Yasmin/zipball/d55789860dcc760d4c63133d277109c822459daa",
-                "reference": "d55789860dcc760d4c63133d277109c822459daa",
->>>>>>> e6c936bd
-                "shasum": ""
-            },
-            "require": {
-                "charlottedunois/collection": "^0.2.0",
-                "charlottedunois/eventemitter": "^0.1.5",
-                "charlottedunois/validator": "^0.3.0",
-                "clue/buzz-react": "^2.6.0",
-                "ext-bcmath": "*",
-                "ext-curl": "*",
-                "ext-json": "*",
-                "ext-mbstring": "*",
-                "ext-zlib": "*",
-                "php": ">=7.1",
-                "psr/http-message": "^1.0",
-                "ratchet/pawl": "^0.3.1",
-                "react/event-loop": "^1.0|^0.5|^0.4.3",
-                "react/filesystem": "^0.1.1",
-                "react/promise": "^2.7.0",
-                "ringcentral/psr7": "^1.2"
-            },
-            "require-dev": {
-                "charlottedunois/athena": "^0.1.1|dev-master",
-                "charlottedunois/kimberly": "^0.1.2|dev-master"
-            },
-            "suggest": {
-                "charlottedunois/athena": "For Redis-backed ratelimit bucket",
-                "charlottedunois/kimberly": "For WS encoding etf 🚀"
-            },
-            "type": "library",
-            "autoload": {
-                "psr-4": {
-                    "CharlotteDunois\\Yasmin\\": "src"
-                }
-            },
-            "notification-url": "https://packagist.org/downloads/",
-            "license": [
-                "Apache-2.0"
-            ],
-            "authors": [
-                {
-                    "name": "CharlotteDunois",
-                    "email": "github@charuru.moe"
-                }
-            ],
-            "description": "Yasmin is a Discord API library for PHP.",
-<<<<<<< HEAD
-            "time": "2019-05-19T13:04:12+00:00"
-=======
-            "time": "2019-05-16T04:45:32+00:00"
->>>>>>> e6c936bd
-        },
-        {
-            "name": "clue/block-react",
-            "version": "v1.3.1",
-            "source": {
-                "type": "git",
-                "url": "https://github.com/clue/reactphp-block.git",
-                "reference": "2f516b28259c203d67c4c963772dd7e9db652737"
-            },
-            "dist": {
-                "type": "zip",
-                "url": "https://api.github.com/repos/clue/reactphp-block/zipball/2f516b28259c203d67c4c963772dd7e9db652737",
-                "reference": "2f516b28259c203d67c4c963772dd7e9db652737",
-                "shasum": ""
-            },
-            "require": {
-                "php": ">=5.3",
-                "react/event-loop": "^1.0 || ^0.5 || ^0.4 || ^0.3.5",
-                "react/promise": "^2.7 || ^1.2.1",
-                "react/promise-timer": "^1.5"
-            },
-            "require-dev": {
-                "phpunit/phpunit": "^6.4 || ^5.7 || ^4.8.35"
-            },
-            "type": "library",
-            "autoload": {
-                "files": [
-                    "src/functions_include.php"
-                ]
-            },
-            "notification-url": "https://packagist.org/downloads/",
-            "license": [
-                "MIT"
-            ],
-            "authors": [
-                {
-                    "name": "Christian Lück",
-                    "email": "christian@lueck.tv"
-                }
-            ],
-            "description": "Lightweight library that eases integrating async components built for ReactPHP in a traditional, blocking environment.",
-            "homepage": "https://github.com/clue/reactphp-block",
-            "keywords": [
-                "async",
-                "await",
-                "blocking",
-                "event loop",
-                "promise",
-                "reactphp",
-                "sleep",
-                "synchronous"
-            ],
-            "time": "2019-04-09T11:45:04+00:00"
-        },
-        {
-            "name": "clue/buzz-react",
-            "version": "v2.6.0",
-            "source": {
-                "type": "git",
-                "url": "https://github.com/clue/reactphp-buzz.git",
-                "reference": "83cc87d19fdc031cff3ddf3629d52ca95cbfbc92"
-            },
-            "dist": {
-                "type": "zip",
-                "url": "https://api.github.com/repos/clue/reactphp-buzz/zipball/83cc87d19fdc031cff3ddf3629d52ca95cbfbc92",
-                "reference": "83cc87d19fdc031cff3ddf3629d52ca95cbfbc92",
-                "shasum": ""
-            },
-            "require": {
-                "php": ">=5.3",
-                "psr/http-message": "^1.0",
-                "react/event-loop": "^1.0 || ^0.5 || ^0.4 || ^0.3",
-                "react/http-client": "^0.5.8",
-                "react/promise": "^2.2.1 || ^1.2.1",
-                "react/promise-stream": "^1.0 || ^0.1.1",
-                "react/promise-timer": "^1.2",
-                "react/socket": "^1.1",
-                "react/stream": "^1.0 || ^0.7",
-                "ringcentral/psr7": "^1.2"
-            },
-            "require-dev": {
-                "clue/block-react": "^1.0",
-                "clue/http-proxy-react": "^1.3",
-                "clue/reactphp-ssh-proxy": "^1.0",
-                "clue/socks-react": "^1.0",
-                "phpunit/phpunit": "^7.0 || ^6.4 || ^5.7 || ^4.8.35",
-                "react/http": "^0.8"
-            },
-            "type": "library",
-            "autoload": {
-                "psr-4": {
-                    "Clue\\React\\Buzz\\": "src/"
-                }
-            },
-            "notification-url": "https://packagist.org/downloads/",
-            "license": [
-                "MIT"
-            ],
-            "authors": [
-                {
-                    "name": "Christian Lück",
-                    "email": "christian@lueck.tv"
-                }
-            ],
-            "description": "Simple, async PSR-7 HTTP client for concurrently processing any number of HTTP requests, built on top of ReactPHP",
-            "homepage": "https://github.com/clue/reactphp-buzz",
-            "keywords": [
-                "async",
-                "http",
-                "http client",
-                "psr-7",
-                "reactphp"
-            ],
-            "time": "2019-04-03T13:58:40+00:00"
-        },
-        {
-            "name": "clue/stream-filter",
-            "version": "v1.4.1",
-            "source": {
-                "type": "git",
-                "url": "https://github.com/clue/php-stream-filter.git",
-                "reference": "5a58cc30a8bd6a4eb8f856adf61dd3e013f53f71"
-            },
-            "dist": {
-                "type": "zip",
-                "url": "https://api.github.com/repos/clue/php-stream-filter/zipball/5a58cc30a8bd6a4eb8f856adf61dd3e013f53f71",
-                "reference": "5a58cc30a8bd6a4eb8f856adf61dd3e013f53f71",
-                "shasum": ""
-            },
-            "require": {
-                "php": ">=5.3"
-            },
-            "require-dev": {
-                "phpunit/phpunit": "^5.0 || ^4.8"
-            },
-            "type": "library",
-            "autoload": {
-                "psr-4": {
-                    "Clue\\StreamFilter\\": "src/"
-                },
-                "files": [
-                    "src/functions_include.php"
-                ]
-            },
-            "notification-url": "https://packagist.org/downloads/",
-            "license": [
-                "MIT"
-            ],
-            "authors": [
-                {
-                    "name": "Christian Lück",
-                    "email": "christian@lueck.tv"
-                }
-            ],
-            "description": "A simple and modern approach to stream filtering in PHP",
-            "homepage": "https://github.com/clue/php-stream-filter",
-            "keywords": [
-                "bucket brigade",
-                "callback",
-                "filter",
-                "php_user_filter",
-                "stream",
-                "stream_filter_append",
-                "stream_filter_register"
-            ],
-            "time": "2019-04-09T12:31:48+00:00"
-        },
-        {
-            "name": "doctrine/cache",
-            "version": "v1.8.0",
-            "source": {
-                "type": "git",
-                "url": "https://github.com/doctrine/cache.git",
-                "reference": "d768d58baee9a4862ca783840eca1b9add7a7f57"
-            },
-            "dist": {
-                "type": "zip",
-                "url": "https://api.github.com/repos/doctrine/cache/zipball/d768d58baee9a4862ca783840eca1b9add7a7f57",
-                "reference": "d768d58baee9a4862ca783840eca1b9add7a7f57",
-                "shasum": ""
-            },
-            "require": {
-                "php": "~7.1"
-            },
-            "conflict": {
-                "doctrine/common": ">2.2,<2.4"
-            },
-            "require-dev": {
-                "alcaeus/mongo-php-adapter": "^1.1",
-                "doctrine/coding-standard": "^4.0",
-                "mongodb/mongodb": "^1.1",
-                "phpunit/phpunit": "^7.0",
-                "predis/predis": "~1.0"
-            },
-            "suggest": {
-                "alcaeus/mongo-php-adapter": "Required to use legacy MongoDB driver"
-            },
-            "type": "library",
-            "extra": {
-                "branch-alias": {
-                    "dev-master": "1.8.x-dev"
-                }
-            },
-            "autoload": {
-                "psr-4": {
-                    "Doctrine\\Common\\Cache\\": "lib/Doctrine/Common/Cache"
-                }
-            },
-            "notification-url": "https://packagist.org/downloads/",
-            "license": [
-                "MIT"
-            ],
-            "authors": [
-                {
-                    "name": "Roman Borschel",
-                    "email": "roman@code-factory.org"
-                },
-                {
-                    "name": "Benjamin Eberlei",
-                    "email": "kontakt@beberlei.de"
-                },
-                {
-                    "name": "Guilherme Blanco",
-                    "email": "guilhermeblanco@gmail.com"
-                },
-                {
-                    "name": "Jonathan Wage",
-                    "email": "jonwage@gmail.com"
-                },
-                {
-                    "name": "Johannes Schmitt",
-                    "email": "schmittjoh@gmail.com"
-                }
-            ],
-            "description": "Caching library offering an object-oriented API for many cache backends",
-            "homepage": "https://www.doctrine-project.org",
-            "keywords": [
-                "cache",
-                "caching"
-            ],
-            "time": "2018-08-21T18:01:43+00:00"
-        },
-        {
-            "name": "doctrine/dbal",
-            "version": "v2.9.2",
-            "source": {
-                "type": "git",
-                "url": "https://github.com/doctrine/dbal.git",
-                "reference": "22800bd651c1d8d2a9719e2a3dc46d5108ebfcc9"
-            },
-            "dist": {
-                "type": "zip",
-                "url": "https://api.github.com/repos/doctrine/dbal/zipball/22800bd651c1d8d2a9719e2a3dc46d5108ebfcc9",
-                "reference": "22800bd651c1d8d2a9719e2a3dc46d5108ebfcc9",
-                "shasum": ""
-            },
-            "require": {
-                "doctrine/cache": "^1.0",
-                "doctrine/event-manager": "^1.0",
-                "ext-pdo": "*",
-                "php": "^7.1"
-            },
-            "require-dev": {
-                "doctrine/coding-standard": "^5.0",
-                "jetbrains/phpstorm-stubs": "^2018.1.2",
-                "phpstan/phpstan": "^0.10.1",
-                "phpunit/phpunit": "^7.4",
-                "symfony/console": "^2.0.5|^3.0|^4.0",
-                "symfony/phpunit-bridge": "^3.4.5|^4.0.5"
-            },
-            "suggest": {
-                "symfony/console": "For helpful console commands such as SQL execution and import of files."
-            },
-            "bin": [
-                "bin/doctrine-dbal"
-            ],
-            "type": "library",
-            "extra": {
-                "branch-alias": {
-                    "dev-master": "2.9.x-dev",
-                    "dev-develop": "3.0.x-dev"
-                }
-            },
-            "autoload": {
-                "psr-4": {
-                    "Doctrine\\DBAL\\": "lib/Doctrine/DBAL"
-                }
-            },
-            "notification-url": "https://packagist.org/downloads/",
-            "license": [
-                "MIT"
-            ],
-            "authors": [
-                {
-                    "name": "Roman Borschel",
-                    "email": "roman@code-factory.org"
-                },
-                {
-                    "name": "Benjamin Eberlei",
-                    "email": "kontakt@beberlei.de"
-                },
-                {
-                    "name": "Guilherme Blanco",
-                    "email": "guilhermeblanco@gmail.com"
-                },
-                {
-                    "name": "Jonathan Wage",
-                    "email": "jonwage@gmail.com"
-                }
-            ],
-            "description": "Powerful PHP database abstraction layer (DBAL) with many features for database schema introspection and management.",
-            "homepage": "https://www.doctrine-project.org/projects/dbal.html",
-            "keywords": [
-                "abstraction",
-                "database",
-                "dbal",
-                "mysql",
-                "persistence",
-                "pgsql",
-                "php",
-                "queryobject"
-            ],
-            "time": "2018-12-31T03:27:51+00:00"
-        },
-        {
-            "name": "doctrine/event-manager",
-            "version": "v1.0.0",
-            "source": {
-                "type": "git",
-                "url": "https://github.com/doctrine/event-manager.git",
-                "reference": "a520bc093a0170feeb6b14e9d83f3a14452e64b3"
-            },
-            "dist": {
-                "type": "zip",
-                "url": "https://api.github.com/repos/doctrine/event-manager/zipball/a520bc093a0170feeb6b14e9d83f3a14452e64b3",
-                "reference": "a520bc093a0170feeb6b14e9d83f3a14452e64b3",
-                "shasum": ""
-            },
-            "require": {
-                "php": "^7.1"
-            },
-            "conflict": {
-                "doctrine/common": "<2.9@dev"
-            },
-            "require-dev": {
-                "doctrine/coding-standard": "^4.0",
-                "phpunit/phpunit": "^7.0"
-            },
-            "type": "library",
-            "extra": {
-                "branch-alias": {
-                    "dev-master": "1.0.x-dev"
-                }
-            },
-            "autoload": {
-                "psr-4": {
-                    "Doctrine\\Common\\": "lib/Doctrine/Common"
-                }
-            },
-            "notification-url": "https://packagist.org/downloads/",
-            "license": [
-                "MIT"
-            ],
-            "authors": [
-                {
-                    "name": "Roman Borschel",
-                    "email": "roman@code-factory.org"
-                },
-                {
-                    "name": "Benjamin Eberlei",
-                    "email": "kontakt@beberlei.de"
-                },
-                {
-                    "name": "Guilherme Blanco",
-                    "email": "guilhermeblanco@gmail.com"
-                },
-                {
-                    "name": "Jonathan Wage",
-                    "email": "jonwage@gmail.com"
-                },
-                {
-                    "name": "Johannes Schmitt",
-                    "email": "schmittjoh@gmail.com"
-                },
-                {
-                    "name": "Marco Pivetta",
-                    "email": "ocramius@gmail.com"
-                }
-            ],
-            "description": "Doctrine Event Manager component",
-            "homepage": "https://www.doctrine-project.org/projects/event-manager.html",
-            "keywords": [
-                "event",
-                "eventdispatcher",
-                "eventmanager"
-            ],
-            "time": "2018-06-11T11:59:03+00:00"
-        },
-        {
-            "name": "doctrine/inflector",
-            "version": "v1.3.0",
-            "source": {
-                "type": "git",
-                "url": "https://github.com/doctrine/inflector.git",
-                "reference": "5527a48b7313d15261292c149e55e26eae771b0a"
-            },
-            "dist": {
-                "type": "zip",
-                "url": "https://api.github.com/repos/doctrine/inflector/zipball/5527a48b7313d15261292c149e55e26eae771b0a",
-                "reference": "5527a48b7313d15261292c149e55e26eae771b0a",
-                "shasum": ""
-            },
-            "require": {
-                "php": "^7.1"
-            },
-            "require-dev": {
-                "phpunit/phpunit": "^6.2"
-            },
-            "type": "library",
-            "extra": {
-                "branch-alias": {
-                    "dev-master": "1.3.x-dev"
-                }
-            },
-            "autoload": {
-                "psr-4": {
-                    "Doctrine\\Common\\Inflector\\": "lib/Doctrine/Common/Inflector"
-                }
-            },
-            "notification-url": "https://packagist.org/downloads/",
-            "license": [
-                "MIT"
-            ],
-            "authors": [
-                {
-                    "name": "Roman Borschel",
-                    "email": "roman@code-factory.org"
-                },
-                {
-                    "name": "Benjamin Eberlei",
-                    "email": "kontakt@beberlei.de"
-                },
-                {
-                    "name": "Guilherme Blanco",
-                    "email": "guilhermeblanco@gmail.com"
-                },
-                {
-                    "name": "Jonathan Wage",
-                    "email": "jonwage@gmail.com"
-                },
-                {
-                    "name": "Johannes Schmitt",
-                    "email": "schmittjoh@gmail.com"
-                }
-            ],
-            "description": "Common String Manipulations with regard to casing and singular/plural rules.",
-            "homepage": "http://www.doctrine-project.org",
-            "keywords": [
-                "inflection",
-                "pluralize",
-                "singularize",
-                "string"
-            ],
-            "time": "2018-01-09T20:05:19+00:00"
-        },
-        {
-            "name": "doctrine/instantiator",
-            "version": "1.2.0",
-            "source": {
-                "type": "git",
-                "url": "https://github.com/doctrine/instantiator.git",
-                "reference": "a2c590166b2133a4633738648b6b064edae0814a"
-            },
-            "dist": {
-                "type": "zip",
-                "url": "https://api.github.com/repos/doctrine/instantiator/zipball/a2c590166b2133a4633738648b6b064edae0814a",
-                "reference": "a2c590166b2133a4633738648b6b064edae0814a",
-                "shasum": ""
-            },
-            "require": {
-                "php": "^7.1"
-            },
-            "require-dev": {
-                "doctrine/coding-standard": "^6.0",
-                "ext-pdo": "*",
-                "ext-phar": "*",
-                "phpbench/phpbench": "^0.13",
-                "phpstan/phpstan-phpunit": "^0.11",
-                "phpstan/phpstan-shim": "^0.11",
-                "phpunit/phpunit": "^7.0"
-            },
-            "type": "library",
-            "extra": {
-                "branch-alias": {
-                    "dev-master": "1.2.x-dev"
-                }
-            },
-            "autoload": {
-                "psr-4": {
-                    "Doctrine\\Instantiator\\": "src/Doctrine/Instantiator/"
-                }
-            },
-            "notification-url": "https://packagist.org/downloads/",
-            "license": [
-                "MIT"
-            ],
-            "authors": [
-                {
-                    "name": "Marco Pivetta",
-                    "email": "ocramius@gmail.com",
-                    "homepage": "http://ocramius.github.com/"
-                }
-            ],
-            "description": "A small, lightweight utility to instantiate objects in PHP without invoking their constructors",
-            "homepage": "https://www.doctrine-project.org/projects/instantiator.html",
-            "keywords": [
-                "constructor",
-                "instantiate"
-            ],
-            "time": "2019-03-17T17:37:11+00:00"
-        },
-        {
-            "name": "evenement/evenement",
-            "version": "v3.0.1",
-            "source": {
-                "type": "git",
-                "url": "https://github.com/igorw/evenement.git",
-                "reference": "531bfb9d15f8aa57454f5f0285b18bec903b8fb7"
-            },
-            "dist": {
-                "type": "zip",
-                "url": "https://api.github.com/repos/igorw/evenement/zipball/531bfb9d15f8aa57454f5f0285b18bec903b8fb7",
-                "reference": "531bfb9d15f8aa57454f5f0285b18bec903b8fb7",
-                "shasum": ""
-            },
-            "require": {
-                "php": ">=7.0"
-            },
-            "require-dev": {
-                "phpunit/phpunit": "^6.0"
-            },
-            "type": "library",
-            "autoload": {
-                "psr-0": {
-                    "Evenement": "src"
-                }
-            },
-            "notification-url": "https://packagist.org/downloads/",
-            "license": [
-                "MIT"
-            ],
-            "authors": [
-                {
-                    "name": "Igor Wiedler",
-                    "email": "igor@wiedler.ch"
-                }
-            ],
-            "description": "Événement is a very simple event dispatching library for PHP",
-            "keywords": [
-                "event-dispatcher",
-                "event-emitter"
-            ],
-            "time": "2017-07-23T21:35:13+00:00"
-        },
-        {
-            "name": "guzzlehttp/psr7",
-            "version": "1.5.2",
-            "source": {
-                "type": "git",
-                "url": "https://github.com/guzzle/psr7.git",
-                "reference": "9f83dded91781a01c63574e387eaa769be769115"
-            },
-            "dist": {
-                "type": "zip",
-                "url": "https://api.github.com/repos/guzzle/psr7/zipball/9f83dded91781a01c63574e387eaa769be769115",
-                "reference": "9f83dded91781a01c63574e387eaa769be769115",
-                "shasum": ""
-            },
-            "require": {
-                "php": ">=5.4.0",
-                "psr/http-message": "~1.0",
-                "ralouphie/getallheaders": "^2.0.5"
-            },
-            "provide": {
-                "psr/http-message-implementation": "1.0"
-            },
-            "require-dev": {
-                "phpunit/phpunit": "~4.8.36 || ^5.7.27 || ^6.5.8"
-            },
-            "type": "library",
-            "extra": {
-                "branch-alias": {
-                    "dev-master": "1.5-dev"
-                }
-            },
-            "autoload": {
-                "psr-4": {
-                    "GuzzleHttp\\Psr7\\": "src/"
-                },
-                "files": [
-                    "src/functions_include.php"
-                ]
-            },
-            "notification-url": "https://packagist.org/downloads/",
-            "license": [
-                "MIT"
-            ],
-            "authors": [
-                {
-                    "name": "Michael Dowling",
-                    "email": "mtdowling@gmail.com",
-                    "homepage": "https://github.com/mtdowling"
-                },
-                {
-                    "name": "Tobias Schultze",
-                    "homepage": "https://github.com/Tobion"
-                }
-            ],
-            "description": "PSR-7 message implementation that also provides common utility methods",
-            "keywords": [
-                "http",
-                "message",
-                "psr-7",
-                "request",
-                "response",
-                "stream",
-                "uri",
-                "url"
-            ],
-            "time": "2018-12-04T20:46:45+00:00"
-        },
-        {
-            "name": "indigophp/hash-compat",
-            "version": "v1.1.0",
-            "source": {
-                "type": "git",
-                "url": "https://github.com/indigophp/hash-compat.git",
-                "reference": "43a19f42093a0cd2d11874dff9d891027fc42214"
-            },
-            "dist": {
-                "type": "zip",
-                "url": "https://api.github.com/repos/indigophp/hash-compat/zipball/43a19f42093a0cd2d11874dff9d891027fc42214",
-                "reference": "43a19f42093a0cd2d11874dff9d891027fc42214",
-                "shasum": ""
-            },
-            "require": {
-                "php": ">=5.3"
-            },
-            "require-dev": {
-                "phpunit/phpunit": "~4.4"
-            },
-            "type": "library",
-            "extra": {
-                "branch-alias": {
-                    "dev-master": "1.2-dev"
-                }
-            },
-            "autoload": {
-                "files": [
-                    "src/hash_equals.php",
-                    "src/hash_pbkdf2.php"
-                ]
-            },
-            "notification-url": "https://packagist.org/downloads/",
-            "license": [
-                "MIT"
-            ],
-            "authors": [
-                {
-                    "name": "Márk Sági-Kazár",
-                    "email": "mark.sagikazar@gmail.com"
-                }
-            ],
-            "description": "Backports hash_* functionality to older PHP versions",
-            "homepage": "https://indigophp.com",
-            "keywords": [
-                "hash",
-                "hash_equals",
-                "hash_pbkdf2"
-            ],
-            "time": "2015-08-22T07:03:35+00:00"
-        },
-        {
-            "name": "intervention/image",
-            "version": "2.4.2",
-            "source": {
-                "type": "git",
-                "url": "https://github.com/Intervention/image.git",
-                "reference": "e82d274f786e3d4b866a59b173f42e716f0783eb"
-            },
-            "dist": {
-                "type": "zip",
-                "url": "https://api.github.com/repos/Intervention/image/zipball/e82d274f786e3d4b866a59b173f42e716f0783eb",
-                "reference": "e82d274f786e3d4b866a59b173f42e716f0783eb",
-                "shasum": ""
-            },
-            "require": {
-                "ext-fileinfo": "*",
-                "guzzlehttp/psr7": "~1.1",
-                "php": ">=5.4.0"
-            },
-            "require-dev": {
-                "mockery/mockery": "~0.9.2",
-                "phpunit/phpunit": "^4.8 || ^5.7"
-            },
-            "suggest": {
-                "ext-gd": "to use GD library based image processing.",
-                "ext-imagick": "to use Imagick based image processing.",
-                "intervention/imagecache": "Caching extension for the Intervention Image library"
-            },
-            "type": "library",
-            "extra": {
-                "branch-alias": {
-                    "dev-master": "2.4-dev"
-                },
-                "laravel": {
-                    "providers": [
-                        "Intervention\\Image\\ImageServiceProvider"
-                    ],
-                    "aliases": {
-                        "Image": "Intervention\\Image\\Facades\\Image"
-                    }
-                }
-            },
-            "autoload": {
-                "psr-4": {
-                    "Intervention\\Image\\": "src/Intervention/Image"
-                }
-            },
-            "notification-url": "https://packagist.org/downloads/",
-            "license": [
-                "MIT"
-            ],
-            "authors": [
-                {
-                    "name": "Oliver Vogel",
-                    "email": "oliver@olivervogel.com",
-                    "homepage": "http://olivervogel.com/"
-                }
-            ],
-            "description": "Image handling and manipulation library with support for Laravel integration",
-            "homepage": "http://image.intervention.io/",
-            "keywords": [
-                "gd",
-                "image",
-                "imagick",
-                "laravel",
-                "thumbnail",
-                "watermark"
-            ],
-            "time": "2018-05-29T14:19:03+00:00"
-        },
-        {
-            "name": "jean85/pretty-package-versions",
-            "version": "1.2",
-            "source": {
-                "type": "git",
-                "url": "https://github.com/Jean85/pretty-package-versions.git",
-                "reference": "75c7effcf3f77501d0e0caa75111aff4daa0dd48"
-            },
-            "dist": {
-                "type": "zip",
-                "url": "https://api.github.com/repos/Jean85/pretty-package-versions/zipball/75c7effcf3f77501d0e0caa75111aff4daa0dd48",
-                "reference": "75c7effcf3f77501d0e0caa75111aff4daa0dd48",
-                "shasum": ""
-            },
-            "require": {
-                "ocramius/package-versions": "^1.2.0",
-                "php": "^7.0"
-            },
-            "require-dev": {
-                "phpunit/phpunit": "^6.0"
-            },
-            "type": "library",
-            "extra": {
-                "branch-alias": {
-                    "dev-master": "1.x-dev"
-                }
-            },
-            "autoload": {
-                "psr-4": {
-                    "Jean85\\": "src/"
-                }
-            },
-            "notification-url": "https://packagist.org/downloads/",
-            "license": [
-                "MIT"
-            ],
-            "authors": [
-                {
-                    "name": "Alessandro Lai",
-                    "email": "alessandro.lai85@gmail.com"
-                }
-            ],
-            "description": "A wrapper for ocramius/package-versions to get pretty versions strings",
-            "keywords": [
-                "composer",
-                "package",
-                "release",
-                "versions"
-            ],
-            "time": "2018-06-13T13:22:40+00:00"
-        },
-        {
-            "name": "league/html-to-markdown",
-            "version": "4.8.1",
-            "source": {
-                "type": "git",
-                "url": "https://github.com/thephpleague/html-to-markdown.git",
-                "reference": "250d1bf45f80d15594fb6b316df777d6d4c97ad1"
-            },
-            "dist": {
-                "type": "zip",
-                "url": "https://api.github.com/repos/thephpleague/html-to-markdown/zipball/250d1bf45f80d15594fb6b316df777d6d4c97ad1",
-                "reference": "250d1bf45f80d15594fb6b316df777d6d4c97ad1",
-                "shasum": ""
-            },
-            "require": {
-                "ext-dom": "*",
-                "ext-xml": "*",
-                "php": ">=5.3.3"
-            },
-            "require-dev": {
-                "mikehaertl/php-shellcommand": "~1.1.0",
-                "phpunit/phpunit": "4.*",
-                "scrutinizer/ocular": "~1.1"
-            },
-            "bin": [
-                "bin/html-to-markdown"
-            ],
-            "type": "library",
-            "extra": {
-                "branch-alias": {
-                    "dev-master": "4.9-dev"
-                }
-            },
-            "autoload": {
-                "psr-4": {
-                    "League\\HTMLToMarkdown\\": "src/"
-                }
-            },
-            "notification-url": "https://packagist.org/downloads/",
-            "license": [
-                "MIT"
-            ],
-            "authors": [
-                {
-                    "name": "Nick Cernis",
-                    "email": "nick@cern.is",
-                    "homepage": "http://modernnerd.net",
-                    "role": "Original Author"
-                },
-                {
-                    "name": "Colin O'Dell",
-                    "email": "colinodell@gmail.com",
-                    "homepage": "https://www.colinodell.com",
-                    "role": "Lead Developer"
-                }
-            ],
-            "description": "An HTML-to-markdown conversion helper for PHP",
-            "homepage": "https://github.com/thephpleague/html-to-markdown",
-            "keywords": [
-                "html",
-                "markdown"
-            ],
-            "time": "2018-12-24T17:21:44+00:00"
-        },
-        {
-            "name": "masterminds/html5",
-            "version": "2.6.0",
-            "source": {
-                "type": "git",
-                "url": "https://github.com/Masterminds/html5-php.git",
-                "reference": "c961ca6a0a81dc6b55b6859b3f9ea7f402edf9ad"
-            },
-            "dist": {
-                "type": "zip",
-                "url": "https://api.github.com/repos/Masterminds/html5-php/zipball/c961ca6a0a81dc6b55b6859b3f9ea7f402edf9ad",
-                "reference": "c961ca6a0a81dc6b55b6859b3f9ea7f402edf9ad",
-                "shasum": ""
-            },
-            "require": {
-                "ext-ctype": "*",
-                "ext-dom": "*",
-                "ext-libxml": "*",
-                "php": ">=5.3.0"
-            },
-            "require-dev": {
-                "phpunit/phpunit": "^4.8.35",
-                "sami/sami": "~2.0",
-                "satooshi/php-coveralls": "1.0.*"
-            },
-            "type": "library",
-            "extra": {
-                "branch-alias": {
-                    "dev-master": "2.6-dev"
-                }
-            },
-            "autoload": {
-                "psr-4": {
-                    "Masterminds\\": "src"
-                }
-            },
-            "notification-url": "https://packagist.org/downloads/",
-            "license": [
-                "MIT"
-            ],
-            "authors": [
-                {
-                    "name": "Matt Butcher",
-                    "email": "technosophos@gmail.com"
-                },
-                {
-                    "name": "Asmir Mustafic",
-                    "email": "goetas@gmail.com"
-                },
-                {
-                    "name": "Matt Farina",
-                    "email": "matt@mattfarina.com"
-                }
-            ],
-            "description": "An HTML5 parser and serializer.",
-            "homepage": "http://masterminds.github.io/html5-php",
-            "keywords": [
-                "HTML5",
-                "dom",
-                "html",
-                "parser",
-                "querypath",
-                "serializer",
-                "xml"
-            ],
-            "time": "2019-03-10T11:41:28+00:00"
-        },
-        {
-            "name": "monolog/monolog",
-            "version": "1.24.0",
-            "source": {
-                "type": "git",
-                "url": "https://github.com/Seldaek/monolog.git",
-                "reference": "bfc9ebb28f97e7a24c45bdc3f0ff482e47bb0266"
-            },
-            "dist": {
-                "type": "zip",
-                "url": "https://api.github.com/repos/Seldaek/monolog/zipball/bfc9ebb28f97e7a24c45bdc3f0ff482e47bb0266",
-                "reference": "bfc9ebb28f97e7a24c45bdc3f0ff482e47bb0266",
-                "shasum": ""
-            },
-            "require": {
-                "php": ">=5.3.0",
-                "psr/log": "~1.0"
-            },
-            "provide": {
-                "psr/log-implementation": "1.0.0"
-            },
-            "require-dev": {
-                "aws/aws-sdk-php": "^2.4.9 || ^3.0",
-                "doctrine/couchdb": "~1.0@dev",
-                "graylog2/gelf-php": "~1.0",
-                "jakub-onderka/php-parallel-lint": "0.9",
-                "php-amqplib/php-amqplib": "~2.4",
-                "php-console/php-console": "^3.1.3",
-                "phpunit/phpunit": "~4.5",
-                "phpunit/phpunit-mock-objects": "2.3.0",
-                "ruflin/elastica": ">=0.90 <3.0",
-                "sentry/sentry": "^0.13",
-                "swiftmailer/swiftmailer": "^5.3|^6.0"
-            },
-            "suggest": {
-                "aws/aws-sdk-php": "Allow sending log messages to AWS services like DynamoDB",
-                "doctrine/couchdb": "Allow sending log messages to a CouchDB server",
-                "ext-amqp": "Allow sending log messages to an AMQP server (1.0+ required)",
-                "ext-mongo": "Allow sending log messages to a MongoDB server",
-                "graylog2/gelf-php": "Allow sending log messages to a GrayLog2 server",
-                "mongodb/mongodb": "Allow sending log messages to a MongoDB server via PHP Driver",
-                "php-amqplib/php-amqplib": "Allow sending log messages to an AMQP server using php-amqplib",
-                "php-console/php-console": "Allow sending log messages to Google Chrome",
-                "rollbar/rollbar": "Allow sending log messages to Rollbar",
-                "ruflin/elastica": "Allow sending log messages to an Elastic Search server",
-                "sentry/sentry": "Allow sending log messages to a Sentry server"
-            },
-            "type": "library",
-            "extra": {
-                "branch-alias": {
-                    "dev-master": "2.0.x-dev"
-                }
-            },
-            "autoload": {
-                "psr-4": {
-                    "Monolog\\": "src/Monolog"
-                }
-            },
-            "notification-url": "https://packagist.org/downloads/",
-            "license": [
-                "MIT"
-            ],
-            "authors": [
-                {
-                    "name": "Jordi Boggiano",
-                    "email": "j.boggiano@seld.be",
-                    "homepage": "http://seld.be"
-                }
-            ],
-            "description": "Sends your logs to files, sockets, inboxes, databases and various web services",
-            "homepage": "http://github.com/Seldaek/monolog",
-            "keywords": [
-                "log",
-                "logging",
-                "psr-3"
-            ],
-            "time": "2018-11-05T09:00:11+00:00"
-        },
-        {
-            "name": "nesbot/carbon",
-            "version": "2.18.0",
-            "source": {
-                "type": "git",
-                "url": "https://github.com/briannesbitt/Carbon.git",
-                "reference": "8322b7bd1805be31867c13bf3cdaab948a0dd406"
-            },
-            "dist": {
-                "type": "zip",
-                "url": "https://api.github.com/repos/briannesbitt/Carbon/zipball/8322b7bd1805be31867c13bf3cdaab948a0dd406",
-                "reference": "8322b7bd1805be31867c13bf3cdaab948a0dd406",
-                "shasum": ""
-            },
-            "require": {
-                "ext-json": "*",
-                "php": "^7.1.8 || ^8.0",
-                "symfony/translation": "^3.4 || ^4.0"
-            },
-            "require-dev": {
-                "friendsofphp/php-cs-fixer": "^2.14 || ^3.0",
-                "kylekatarnls/multi-tester": "^1.1",
-                "phpmd/phpmd": "^2.6",
-                "phpstan/phpstan": "^0.11",
-                "phpunit/phpunit": "^7.5 || ^8.0",
-                "squizlabs/php_codesniffer": "^3.4"
-            },
-            "type": "library",
-            "extra": {
-                "laravel": {
-                    "providers": [
-                        "Carbon\\Laravel\\ServiceProvider"
-                    ]
-                }
-            },
-            "autoload": {
-                "psr-4": {
-                    "Carbon\\": "src/Carbon/"
-                }
-            },
-            "notification-url": "https://packagist.org/downloads/",
-            "license": [
-                "MIT"
-            ],
-            "authors": [
-                {
-                    "name": "Brian Nesbitt",
-                    "email": "brian@nesbot.com",
-                    "homepage": "http://nesbot.com"
-                }
-            ],
-            "description": "A simple API extension for DateTime.",
-            "homepage": "http://carbon.nesbot.com",
-            "keywords": [
-                "date",
-                "datetime",
-                "time"
-            ],
-            "time": "2019-05-16T18:44:35+00:00"
-        },
-        {
-            "name": "ocramius/package-versions",
-            "version": "1.4.0",
-            "source": {
-                "type": "git",
-                "url": "https://github.com/Ocramius/PackageVersions.git",
-                "reference": "a4d4b60d0e60da2487bd21a2c6ac089f85570dbb"
-            },
-            "dist": {
-                "type": "zip",
-                "url": "https://api.github.com/repos/Ocramius/PackageVersions/zipball/a4d4b60d0e60da2487bd21a2c6ac089f85570dbb",
-                "reference": "a4d4b60d0e60da2487bd21a2c6ac089f85570dbb",
-                "shasum": ""
-            },
-            "require": {
-                "composer-plugin-api": "^1.0.0",
-                "php": "^7.1.0"
-            },
-            "require-dev": {
-                "composer/composer": "^1.6.3",
-                "doctrine/coding-standard": "^5.0.1",
-                "ext-zip": "*",
-                "infection/infection": "^0.7.1",
-                "phpunit/phpunit": "^7.0.0"
-            },
-            "type": "composer-plugin",
-            "extra": {
-                "class": "PackageVersions\\Installer",
-                "branch-alias": {
-                    "dev-master": "2.0.x-dev"
-                }
-            },
-            "autoload": {
-                "psr-4": {
-                    "PackageVersions\\": "src/PackageVersions"
-                }
-            },
-            "notification-url": "https://packagist.org/downloads/",
-            "license": [
-                "MIT"
-            ],
-            "authors": [
-                {
-                    "name": "Marco Pivetta",
-                    "email": "ocramius@gmail.com"
-                }
-            ],
-            "description": "Composer plugin that provides efficient querying for installed package versions (no runtime IO)",
-            "time": "2019-02-21T12:16:21+00:00"
-        },
-        {
-            "name": "paragonie/random_compat",
-            "version": "v9.99.99",
-            "source": {
-                "type": "git",
-                "url": "https://github.com/paragonie/random_compat.git",
-                "reference": "84b4dfb120c6f9b4ff7b3685f9b8f1aa365a0c95"
-            },
-            "dist": {
-                "type": "zip",
-                "url": "https://api.github.com/repos/paragonie/random_compat/zipball/84b4dfb120c6f9b4ff7b3685f9b8f1aa365a0c95",
-                "reference": "84b4dfb120c6f9b4ff7b3685f9b8f1aa365a0c95",
-                "shasum": ""
-            },
-            "require": {
-                "php": "^7"
-            },
-            "require-dev": {
-                "phpunit/phpunit": "4.*|5.*",
-                "vimeo/psalm": "^1"
-            },
-            "suggest": {
-                "ext-libsodium": "Provides a modern crypto API that can be used to generate random bytes."
-            },
-            "type": "library",
-            "notification-url": "https://packagist.org/downloads/",
-            "license": [
-                "MIT"
-            ],
-            "authors": [
-                {
-                    "name": "Paragon Initiative Enterprises",
-                    "email": "security@paragonie.com",
-                    "homepage": "https://paragonie.com"
-                }
-            ],
-            "description": "PHP 5.x polyfill for random_bytes() and random_int() from PHP 7",
-            "keywords": [
-                "csprng",
-                "polyfill",
-                "pseudorandom",
-                "random"
-            ],
-            "time": "2018-07-02T15:55:56+00:00"
-        },
-        {
-            "name": "php-http/client-common",
-            "version": "2.0.0",
-            "source": {
-                "type": "git",
-                "url": "https://github.com/php-http/client-common.git",
-                "reference": "2b8aa3c4910afc21146a9c8f96adb266e869517a"
-            },
-            "dist": {
-                "type": "zip",
-                "url": "https://api.github.com/repos/php-http/client-common/zipball/2b8aa3c4910afc21146a9c8f96adb266e869517a",
-                "reference": "2b8aa3c4910afc21146a9c8f96adb266e869517a",
-                "shasum": ""
-            },
-            "require": {
-                "php": "^7.1",
-                "php-http/httplug": "^2.0",
-                "php-http/message": "^1.6",
-                "php-http/message-factory": "^1.0",
-                "symfony/options-resolver": " ^3.4.20 || ^4.0.15 || ^4.1.9 || ^4.2.1"
-            },
-            "require-dev": {
-                "doctrine/instantiator": "^1.1",
-                "guzzlehttp/psr7": "^1.4",
-                "phpspec/phpspec": "^5.1",
-                "phpspec/prophecy": "^1.8",
-                "sebastian/comparator": "^3.0"
-            },
-            "suggest": {
-                "ext-json": "To detect JSON responses with the ContentTypePlugin",
-                "ext-libxml": "To detect XML responses with the ContentTypePlugin",
-                "php-http/cache-plugin": "PSR-6 Cache plugin",
-                "php-http/logger-plugin": "PSR-3 Logger plugin",
-                "php-http/stopwatch-plugin": "Symfony Stopwatch plugin"
-            },
-            "type": "library",
-            "extra": {
-                "branch-alias": {
-                    "dev-master": "2.0.x-dev"
-                }
-            },
-            "autoload": {
-                "psr-4": {
-                    "Http\\Client\\Common\\": "src/"
-                }
-            },
-            "notification-url": "https://packagist.org/downloads/",
-            "license": [
-                "MIT"
-            ],
-            "authors": [
-                {
-                    "name": "Márk Sági-Kazár",
-                    "email": "mark.sagikazar@gmail.com"
-                }
-            ],
-            "description": "Common HTTP Client implementations and tools for HTTPlug",
-            "homepage": "http://httplug.io",
-            "keywords": [
-                "client",
-                "common",
-                "http",
-                "httplug"
-            ],
-            "time": "2019-02-03T16:49:09+00:00"
-        },
-        {
-            "name": "php-http/discovery",
-            "version": "1.6.1",
-            "source": {
-                "type": "git",
-                "url": "https://github.com/php-http/discovery.git",
-                "reference": "684855f2c2e9d0a61868b8f8d6bd0295c8a4b651"
-            },
-            "dist": {
-                "type": "zip",
-                "url": "https://api.github.com/repos/php-http/discovery/zipball/684855f2c2e9d0a61868b8f8d6bd0295c8a4b651",
-                "reference": "684855f2c2e9d0a61868b8f8d6bd0295c8a4b651",
-                "shasum": ""
-            },
-            "require": {
-                "php": "^5.5 || ^7.0"
-            },
-            "conflict": {
-                "nyholm/psr7": "<1.0"
-            },
-            "require-dev": {
-                "php-http/httplug": "^1.0 || ^2.0",
-                "php-http/message-factory": "^1.0",
-                "phpspec/phpspec": "^2.4",
-                "puli/composer-plugin": "1.0.0-beta10"
-            },
-            "suggest": {
-                "php-http/message": "Allow to use Guzzle, Diactoros or Slim Framework factories",
-                "puli/composer-plugin": "Sets up Puli which is recommended for Discovery to work. Check http://docs.php-http.org/en/latest/discovery.html for more details."
-            },
-            "type": "library",
-            "extra": {
-                "branch-alias": {
-                    "dev-master": "1.5-dev"
-                }
-            },
-            "autoload": {
-                "psr-4": {
-                    "Http\\Discovery\\": "src/"
-                }
-            },
-            "notification-url": "https://packagist.org/downloads/",
-            "license": [
-                "MIT"
-            ],
-            "authors": [
-                {
-                    "name": "Márk Sági-Kazár",
-                    "email": "mark.sagikazar@gmail.com"
-                }
-            ],
-            "description": "Finds installed HTTPlug implementations and PSR-7 message factories",
-            "homepage": "http://php-http.org",
-            "keywords": [
-                "adapter",
-                "client",
-                "discovery",
-                "factory",
-                "http",
-                "message",
-                "psr7"
-            ],
-            "time": "2019-02-23T07:42:53+00:00"
-        },
-        {
-            "name": "php-http/httplug",
-            "version": "v2.0.0",
-            "source": {
-                "type": "git",
-                "url": "https://github.com/php-http/httplug.git",
-                "reference": "b3842537338c949f2469557ef4ad4bdc47b58603"
-            },
-            "dist": {
-                "type": "zip",
-                "url": "https://api.github.com/repos/php-http/httplug/zipball/b3842537338c949f2469557ef4ad4bdc47b58603",
-                "reference": "b3842537338c949f2469557ef4ad4bdc47b58603",
-                "shasum": ""
-            },
-            "require": {
-                "php": "^7.0",
-                "php-http/promise": "^1.0",
-                "psr/http-client": "^1.0",
-                "psr/http-message": "^1.0"
-            },
-            "require-dev": {
-                "henrikbjorn/phpspec-code-coverage": "^1.0",
-                "phpspec/phpspec": "^2.4"
-            },
-            "type": "library",
-            "extra": {
-                "branch-alias": {
-                    "dev-master": "2.0.x-dev"
-                }
-            },
-            "autoload": {
-                "psr-4": {
-                    "Http\\Client\\": "src/"
-                }
-            },
-            "notification-url": "https://packagist.org/downloads/",
-            "license": [
-                "MIT"
-            ],
-            "authors": [
-                {
-                    "name": "Eric GELOEN",
-                    "email": "geloen.eric@gmail.com"
-                },
-                {
-                    "name": "Márk Sági-Kazár",
-                    "email": "mark.sagikazar@gmail.com"
-                }
-            ],
-            "description": "HTTPlug, the HTTP client abstraction for PHP",
-            "homepage": "http://httplug.io",
-            "keywords": [
-                "client",
-                "http"
-            ],
-            "time": "2018-10-31T09:14:44+00:00"
-        },
-        {
-            "name": "php-http/message",
-            "version": "1.7.2",
-            "source": {
-                "type": "git",
-                "url": "https://github.com/php-http/message.git",
-                "reference": "b159ffe570dffd335e22ef0b91a946eacb182fa1"
-            },
-            "dist": {
-                "type": "zip",
-                "url": "https://api.github.com/repos/php-http/message/zipball/b159ffe570dffd335e22ef0b91a946eacb182fa1",
-                "reference": "b159ffe570dffd335e22ef0b91a946eacb182fa1",
-                "shasum": ""
-            },
-            "require": {
-                "clue/stream-filter": "^1.4",
-                "php": "^5.4 || ^7.0",
-                "php-http/message-factory": "^1.0.2",
-                "psr/http-message": "^1.0"
-            },
-            "provide": {
-                "php-http/message-factory-implementation": "1.0"
-            },
-            "require-dev": {
-                "akeneo/phpspec-skip-example-extension": "^1.0",
-                "coduo/phpspec-data-provider-extension": "^1.0",
-                "ext-zlib": "*",
-                "guzzlehttp/psr7": "^1.0",
-                "henrikbjorn/phpspec-code-coverage": "^1.0",
-                "phpspec/phpspec": "^2.4",
-                "slim/slim": "^3.0",
-                "zendframework/zend-diactoros": "^1.0"
-            },
-            "suggest": {
-                "ext-zlib": "Used with compressor/decompressor streams",
-                "guzzlehttp/psr7": "Used with Guzzle PSR-7 Factories",
-                "slim/slim": "Used with Slim Framework PSR-7 implementation",
-                "zendframework/zend-diactoros": "Used with Diactoros Factories"
-            },
-            "type": "library",
-            "extra": {
-                "branch-alias": {
-                    "dev-master": "1.6-dev"
-                }
-            },
-            "autoload": {
-                "psr-4": {
-                    "Http\\Message\\": "src/"
-                },
-                "files": [
-                    "src/filters.php"
-                ]
-            },
-            "notification-url": "https://packagist.org/downloads/",
-            "license": [
-                "MIT"
-            ],
-            "authors": [
-                {
-                    "name": "Márk Sági-Kazár",
-                    "email": "mark.sagikazar@gmail.com"
-                }
-            ],
-            "description": "HTTP Message related tools",
-            "homepage": "http://php-http.org",
-            "keywords": [
-                "http",
-                "message",
-                "psr-7"
-            ],
-            "time": "2018-11-01T09:32:41+00:00"
-        },
-        {
-            "name": "php-http/message-factory",
-            "version": "v1.0.2",
-            "source": {
-                "type": "git",
-                "url": "https://github.com/php-http/message-factory.git",
-                "reference": "a478cb11f66a6ac48d8954216cfed9aa06a501a1"
-            },
-            "dist": {
-                "type": "zip",
-                "url": "https://api.github.com/repos/php-http/message-factory/zipball/a478cb11f66a6ac48d8954216cfed9aa06a501a1",
-                "reference": "a478cb11f66a6ac48d8954216cfed9aa06a501a1",
-                "shasum": ""
-            },
-            "require": {
-                "php": ">=5.4",
-                "psr/http-message": "^1.0"
-            },
-            "type": "library",
-            "extra": {
-                "branch-alias": {
-                    "dev-master": "1.0-dev"
-                }
-            },
-            "autoload": {
-                "psr-4": {
-                    "Http\\Message\\": "src/"
-                }
-            },
-            "notification-url": "https://packagist.org/downloads/",
-            "license": [
-                "MIT"
-            ],
-            "authors": [
-                {
-                    "name": "Márk Sági-Kazár",
-                    "email": "mark.sagikazar@gmail.com"
-                }
-            ],
-            "description": "Factory interfaces for PSR-7 HTTP Message",
-            "homepage": "http://php-http.org",
-            "keywords": [
-                "factory",
-                "http",
-                "message",
-                "stream",
-                "uri"
-            ],
-            "time": "2015-12-19T14:08:53+00:00"
-        },
-        {
-            "name": "php-http/promise",
-            "version": "v1.0.0",
-            "source": {
-                "type": "git",
-                "url": "https://github.com/php-http/promise.git",
-                "reference": "dc494cdc9d7160b9a09bd5573272195242ce7980"
-            },
-            "dist": {
-                "type": "zip",
-                "url": "https://api.github.com/repos/php-http/promise/zipball/dc494cdc9d7160b9a09bd5573272195242ce7980",
-                "reference": "dc494cdc9d7160b9a09bd5573272195242ce7980",
-                "shasum": ""
-            },
-            "require-dev": {
-                "henrikbjorn/phpspec-code-coverage": "^1.0",
-                "phpspec/phpspec": "^2.4"
-            },
-            "type": "library",
-            "extra": {
-                "branch-alias": {
-                    "dev-master": "1.1-dev"
-                }
-            },
-            "autoload": {
-                "psr-4": {
-                    "Http\\Promise\\": "src/"
-                }
-            },
-            "notification-url": "https://packagist.org/downloads/",
-            "license": [
-                "MIT"
-            ],
-            "authors": [
-                {
-                    "name": "Márk Sági-Kazár",
-                    "email": "mark.sagikazar@gmail.com"
-                },
-                {
-                    "name": "Joel Wurtz",
-                    "email": "joel.wurtz@gmail.com"
-                }
-            ],
-            "description": "Promise used for asynchronous HTTP requests",
-            "homepage": "http://httplug.io",
-            "keywords": [
-                "promise"
-            ],
-            "time": "2016-01-26T13:27:02+00:00"
-        },
-        {
-            "name": "psr/http-client",
-            "version": "1.0.0",
-            "source": {
-                "type": "git",
-                "url": "https://github.com/php-fig/http-client.git",
-                "reference": "496a823ef742b632934724bf769560c2a5c7c44e"
-            },
-            "dist": {
-                "type": "zip",
-                "url": "https://api.github.com/repos/php-fig/http-client/zipball/496a823ef742b632934724bf769560c2a5c7c44e",
-                "reference": "496a823ef742b632934724bf769560c2a5c7c44e",
-                "shasum": ""
-            },
-            "require": {
-                "php": "^7.0",
-                "psr/http-message": "^1.0"
-            },
-            "type": "library",
-            "extra": {
-                "branch-alias": {
-                    "dev-master": "1.0.x-dev"
-                }
-            },
-            "autoload": {
-                "psr-4": {
-                    "Psr\\Http\\Client\\": "src/"
-                }
-            },
-            "notification-url": "https://packagist.org/downloads/",
-            "license": [
-                "MIT"
-            ],
-            "authors": [
-                {
-                    "name": "PHP-FIG",
-                    "homepage": "http://www.php-fig.org/"
-                }
-            ],
-            "description": "Common interface for HTTP clients",
-            "homepage": "https://github.com/php-fig/http-client",
-            "keywords": [
-                "http",
-                "http-client",
-                "psr",
-                "psr-18"
-            ],
-            "time": "2018-10-30T23:29:13+00:00"
-        },
-        {
-            "name": "psr/http-factory",
-            "version": "1.0.1",
-            "source": {
-                "type": "git",
-                "url": "https://github.com/php-fig/http-factory.git",
-                "reference": "12ac7fcd07e5b077433f5f2bee95b3a771bf61be"
-            },
-            "dist": {
-                "type": "zip",
-                "url": "https://api.github.com/repos/php-fig/http-factory/zipball/12ac7fcd07e5b077433f5f2bee95b3a771bf61be",
-                "reference": "12ac7fcd07e5b077433f5f2bee95b3a771bf61be",
-                "shasum": ""
-            },
-            "require": {
-                "php": ">=7.0.0",
-                "psr/http-message": "^1.0"
-            },
-            "type": "library",
-            "extra": {
-                "branch-alias": {
-                    "dev-master": "1.0.x-dev"
-                }
-            },
-            "autoload": {
-                "psr-4": {
-                    "Psr\\Http\\Message\\": "src/"
-                }
-            },
-            "notification-url": "https://packagist.org/downloads/",
-            "license": [
-                "MIT"
-            ],
-            "authors": [
-                {
-                    "name": "PHP-FIG",
-                    "homepage": "http://www.php-fig.org/"
-                }
-            ],
-            "description": "Common interfaces for PSR-7 HTTP message factories",
-            "keywords": [
-                "factory",
-                "http",
-                "message",
-                "psr",
-                "psr-17",
-                "psr-7",
-                "request",
-                "response"
-            ],
-            "time": "2019-04-30T12:38:16+00:00"
-        },
-        {
-            "name": "psr/http-message",
-            "version": "1.0.1",
-            "source": {
-                "type": "git",
-                "url": "https://github.com/php-fig/http-message.git",
-                "reference": "f6561bf28d520154e4b0ec72be95418abe6d9363"
-            },
-            "dist": {
-                "type": "zip",
-                "url": "https://api.github.com/repos/php-fig/http-message/zipball/f6561bf28d520154e4b0ec72be95418abe6d9363",
-                "reference": "f6561bf28d520154e4b0ec72be95418abe6d9363",
-                "shasum": ""
-            },
-            "require": {
-                "php": ">=5.3.0"
-            },
-            "type": "library",
-            "extra": {
-                "branch-alias": {
-                    "dev-master": "1.0.x-dev"
-                }
-            },
-            "autoload": {
-                "psr-4": {
-                    "Psr\\Http\\Message\\": "src/"
-                }
-            },
-            "notification-url": "https://packagist.org/downloads/",
-            "license": [
-                "MIT"
-            ],
-            "authors": [
-                {
-                    "name": "PHP-FIG",
-                    "homepage": "http://www.php-fig.org/"
-                }
-            ],
-            "description": "Common interface for HTTP messages",
-            "homepage": "https://github.com/php-fig/http-message",
-            "keywords": [
-                "http",
-                "http-message",
-                "psr",
-                "psr-7",
-                "request",
-                "response"
-            ],
-            "time": "2016-08-06T14:39:51+00:00"
-        },
-        {
-            "name": "psr/log",
-            "version": "1.1.0",
-            "source": {
-                "type": "git",
-                "url": "https://github.com/php-fig/log.git",
-                "reference": "6c001f1daafa3a3ac1d8ff69ee4db8e799a654dd"
-            },
-            "dist": {
-                "type": "zip",
-                "url": "https://api.github.com/repos/php-fig/log/zipball/6c001f1daafa3a3ac1d8ff69ee4db8e799a654dd",
-                "reference": "6c001f1daafa3a3ac1d8ff69ee4db8e799a654dd",
-                "shasum": ""
-            },
-            "require": {
-                "php": ">=5.3.0"
-            },
-            "type": "library",
-            "extra": {
-                "branch-alias": {
-                    "dev-master": "1.0.x-dev"
-                }
-            },
-            "autoload": {
-                "psr-4": {
-                    "Psr\\Log\\": "Psr/Log/"
-                }
-            },
-            "notification-url": "https://packagist.org/downloads/",
-            "license": [
-                "MIT"
-            ],
-            "authors": [
-                {
-                    "name": "PHP-FIG",
-                    "homepage": "http://www.php-fig.org/"
-                }
-            ],
-            "description": "Common interface for logging libraries",
-            "homepage": "https://github.com/php-fig/log",
-            "keywords": [
-                "log",
-                "psr",
-                "psr-3"
-            ],
-            "time": "2018-11-20T15:27:04+00:00"
-        },
-        {
-            "name": "querypath/querypath",
-            "version": "3.0.5",
-            "source": {
-                "type": "git",
-                "url": "https://github.com/technosophos/querypath.git",
-                "reference": "6b8e2395fac61fac25bbe962f94def556cb85f7d"
-            },
-            "dist": {
-                "type": "zip",
-                "url": "https://api.github.com/repos/technosophos/querypath/zipball/6b8e2395fac61fac25bbe962f94def556cb85f7d",
-                "reference": "6b8e2395fac61fac25bbe962f94def556cb85f7d",
-                "shasum": ""
-            },
-            "require": {
-                "masterminds/html5": "2.*",
-                "php": ">=5.3.0"
-            },
-            "type": "library",
-            "autoload": {
-                "psr-0": {
-                    "QueryPath": "src/"
-                },
-                "files": [
-                    "src/qp_functions.php"
-                ]
-            },
-            "notification-url": "https://packagist.org/downloads/",
-            "license": [
-                "MIT"
-            ],
-            "description": "HTML/XML querying (CSS 4 or XPath) and processing (like jQuery)",
-            "homepage": "https://github.com/technosophos/querypath",
-            "keywords": [
-                "css",
-                "html",
-                "jquery",
-                "xml",
-                "xslt"
-            ],
-            "time": "2016-08-01T22:40:30+00:00"
-        },
-        {
-            "name": "ralouphie/getallheaders",
-            "version": "2.0.5",
-            "source": {
-                "type": "git",
-                "url": "https://github.com/ralouphie/getallheaders.git",
-                "reference": "5601c8a83fbba7ef674a7369456d12f1e0d0eafa"
-            },
-            "dist": {
-                "type": "zip",
-                "url": "https://api.github.com/repos/ralouphie/getallheaders/zipball/5601c8a83fbba7ef674a7369456d12f1e0d0eafa",
-                "reference": "5601c8a83fbba7ef674a7369456d12f1e0d0eafa",
-                "shasum": ""
-            },
-            "require": {
-                "php": ">=5.3"
-            },
-            "require-dev": {
-                "phpunit/phpunit": "~3.7.0",
-                "satooshi/php-coveralls": ">=1.0"
-            },
-            "type": "library",
-            "autoload": {
-                "files": [
-                    "src/getallheaders.php"
-                ]
-            },
-            "notification-url": "https://packagist.org/downloads/",
-            "license": [
-                "MIT"
-            ],
-            "authors": [
-                {
-                    "name": "Ralph Khattar",
-                    "email": "ralph.khattar@gmail.com"
-                }
-            ],
-            "description": "A polyfill for getallheaders.",
-            "time": "2016-02-11T07:05:27+00:00"
-        },
-        {
-            "name": "ramsey/uuid",
-            "version": "3.8.0",
-            "source": {
-                "type": "git",
-                "url": "https://github.com/ramsey/uuid.git",
-                "reference": "d09ea80159c1929d75b3f9c60504d613aeb4a1e3"
-            },
-            "dist": {
-                "type": "zip",
-                "url": "https://api.github.com/repos/ramsey/uuid/zipball/d09ea80159c1929d75b3f9c60504d613aeb4a1e3",
-                "reference": "d09ea80159c1929d75b3f9c60504d613aeb4a1e3",
-                "shasum": ""
-            },
-            "require": {
-                "paragonie/random_compat": "^1.0|^2.0|9.99.99",
-                "php": "^5.4 || ^7.0",
-                "symfony/polyfill-ctype": "^1.8"
-            },
-            "replace": {
-                "rhumsaa/uuid": "self.version"
-            },
-            "require-dev": {
-                "codeception/aspect-mock": "^1.0 | ~2.0.0",
-                "doctrine/annotations": "~1.2.0",
-                "goaop/framework": "1.0.0-alpha.2 | ^1.0 | ~2.1.0",
-                "ircmaxell/random-lib": "^1.1",
-                "jakub-onderka/php-parallel-lint": "^0.9.0",
-                "mockery/mockery": "^0.9.9",
-                "moontoast/math": "^1.1",
-                "php-mock/php-mock-phpunit": "^0.3|^1.1",
-                "phpunit/phpunit": "^4.7|^5.0|^6.5",
-                "squizlabs/php_codesniffer": "^2.3"
-            },
-            "suggest": {
-                "ext-ctype": "Provides support for PHP Ctype functions",
-                "ext-libsodium": "Provides the PECL libsodium extension for use with the SodiumRandomGenerator",
-                "ext-uuid": "Provides the PECL UUID extension for use with the PeclUuidTimeGenerator and PeclUuidRandomGenerator",
-                "ircmaxell/random-lib": "Provides RandomLib for use with the RandomLibAdapter",
-                "moontoast/math": "Provides support for converting UUID to 128-bit integer (in string form).",
-                "ramsey/uuid-console": "A console application for generating UUIDs with ramsey/uuid",
-                "ramsey/uuid-doctrine": "Allows the use of Ramsey\\Uuid\\Uuid as Doctrine field type."
-            },
-            "type": "library",
-            "extra": {
-                "branch-alias": {
-                    "dev-master": "3.x-dev"
-                }
-            },
-            "autoload": {
-                "psr-4": {
-                    "Ramsey\\Uuid\\": "src/"
-                }
-            },
-            "notification-url": "https://packagist.org/downloads/",
-            "license": [
-                "MIT"
-            ],
-            "authors": [
-                {
-                    "name": "Marijn Huizendveld",
-                    "email": "marijn.huizendveld@gmail.com"
-                },
-                {
-                    "name": "Thibaud Fabre",
-                    "email": "thibaud@aztech.io"
-                },
-                {
-                    "name": "Ben Ramsey",
-                    "email": "ben@benramsey.com",
-                    "homepage": "https://benramsey.com"
-                }
-            ],
-            "description": "Formerly rhumsaa/uuid. A PHP 5.4+ library for generating RFC 4122 version 1, 3, 4, and 5 universally unique identifiers (UUID).",
-            "homepage": "https://github.com/ramsey/uuid",
-            "keywords": [
-                "guid",
-                "identifier",
-                "uuid"
-            ],
-            "time": "2018-07-19T23:38:55+00:00"
-        },
-        {
-            "name": "ratchet/pawl",
-            "version": "v0.3.4",
-            "source": {
-                "type": "git",
-                "url": "https://github.com/ratchetphp/Pawl.git",
-                "reference": "3a7d5b78e0deaec82f42513a4a3193a8eb12feb1"
-            },
-            "dist": {
-                "type": "zip",
-                "url": "https://api.github.com/repos/ratchetphp/Pawl/zipball/3a7d5b78e0deaec82f42513a4a3193a8eb12feb1",
-                "reference": "3a7d5b78e0deaec82f42513a4a3193a8eb12feb1",
-                "shasum": ""
-            },
-            "require": {
-                "evenement/evenement": "^3.0 || ^2.0",
-                "php": ">=5.4",
-                "ratchet/rfc6455": "^0.2.3",
-                "react/socket": "^1.0 || ^0.8 || ^0.7"
-            },
-            "require-dev": {
-                "phpunit/phpunit": "~4.8"
-            },
-            "suggest": {
-                "reactivex/rxphp": "~2.0"
-            },
-            "type": "library",
-            "autoload": {
-                "psr-4": {
-                    "Ratchet\\Client\\": "src"
-                },
-                "files": [
-                    "src/functions_include.php"
-                ]
-            },
-            "notification-url": "https://packagist.org/downloads/",
-            "license": [
-                "MIT"
-            ],
-            "description": "Asynchronous WebSocket client",
-            "keywords": [
-                "Ratchet",
-                "async",
-                "client",
-                "websocket",
-                "websocket client"
-            ],
-            "time": "2019-01-14T14:09:36+00:00"
-        },
-        {
-            "name": "ratchet/rfc6455",
-            "version": "v0.2.5",
-            "source": {
-                "type": "git",
-                "url": "https://github.com/ratchetphp/RFC6455.git",
-                "reference": "c62f7cd95ffbb6e94fd657be694fc7372ecd6e62"
-            },
-            "dist": {
-                "type": "zip",
-                "url": "https://api.github.com/repos/ratchetphp/RFC6455/zipball/c62f7cd95ffbb6e94fd657be694fc7372ecd6e62",
-                "reference": "c62f7cd95ffbb6e94fd657be694fc7372ecd6e62",
-                "shasum": ""
-            },
-            "require": {
-                "guzzlehttp/psr7": "^1.0",
-                "php": ">=5.4.2"
-            },
-            "require-dev": {
-                "phpunit/phpunit": "4.8.*",
-                "react/http": "^0.4.1",
-                "react/socket-client": "^0.4.3"
-            },
-            "type": "library",
-            "autoload": {
-                "psr-4": {
-                    "Ratchet\\RFC6455\\": "src"
-                }
-            },
-            "notification-url": "https://packagist.org/downloads/",
-            "license": [
-                "MIT"
-            ],
-            "authors": [
-                {
-                    "name": "Chris Boden",
-                    "email": "cboden@gmail.com",
-                    "role": "Developer"
-                }
-            ],
-            "description": "RFC6455 WebSocket protocol handler",
-            "homepage": "http://socketo.me",
-            "keywords": [
-                "WebSockets",
-                "rfc6455",
-                "websocket"
-            ],
-            "time": "2019-03-10T17:10:42+00:00"
-        },
-        {
-            "name": "react/cache",
-            "version": "v0.5.0",
-            "source": {
-                "type": "git",
-                "url": "https://github.com/reactphp/cache.git",
-                "reference": "7d7da7fb7574d471904ba357b39bbf110ccdbf66"
-            },
-            "dist": {
-                "type": "zip",
-                "url": "https://api.github.com/repos/reactphp/cache/zipball/7d7da7fb7574d471904ba357b39bbf110ccdbf66",
-                "reference": "7d7da7fb7574d471904ba357b39bbf110ccdbf66",
-                "shasum": ""
-            },
-            "require": {
-                "php": ">=5.3.0",
-                "react/promise": "~2.0|~1.1"
-            },
-            "require-dev": {
-                "phpunit/phpunit": "^6.4 || ^5.7 || ^4.8.35"
-            },
-            "type": "library",
-            "autoload": {
-                "psr-4": {
-                    "React\\Cache\\": "src/"
-                }
-            },
-            "notification-url": "https://packagist.org/downloads/",
-            "license": [
-                "MIT"
-            ],
-            "description": "Async, Promise-based cache interface for ReactPHP",
-            "keywords": [
-                "cache",
-                "caching",
-                "promise",
-                "reactphp"
-            ],
-            "time": "2018-06-25T12:52:40+00:00"
-        },
-        {
-            "name": "react/child-process",
-            "version": "v0.6.1",
-            "source": {
-                "type": "git",
-                "url": "https://github.com/reactphp/child-process.git",
-                "reference": "6895afa583d51dc10a4b9e93cd3bce17b3b77ac3"
-            },
-            "dist": {
-                "type": "zip",
-                "url": "https://api.github.com/repos/reactphp/child-process/zipball/6895afa583d51dc10a4b9e93cd3bce17b3b77ac3",
-                "reference": "6895afa583d51dc10a4b9e93cd3bce17b3b77ac3",
-                "shasum": ""
-            },
-            "require": {
-                "evenement/evenement": "^3.0 || ^2.0 || ^1.0",
-                "php": ">=5.3.0",
-                "react/event-loop": "^1.0 || ^0.5 || ^0.4 || ^0.3.5",
-                "react/stream": "^1.0 || ^0.7.6"
-            },
-            "require-dev": {
-                "phpunit/phpunit": "^7.0 || ^6.4 || ^5.7 || ^4.8.35",
-                "react/socket": "^1.0",
-                "sebastian/environment": "^3.0 || ^2.0 || ^1.0"
-            },
-            "type": "library",
-            "autoload": {
-                "psr-4": {
-                    "React\\ChildProcess\\": "src"
-                }
-            },
-            "notification-url": "https://packagist.org/downloads/",
-            "license": [
-                "MIT"
-            ],
-            "description": "Event-driven library for executing child processes with ReactPHP.",
-            "keywords": [
-                "event-driven",
-                "process",
-                "reactphp"
-            ],
-            "time": "2019-02-15T13:48:16+00:00"
-        },
-        {
-            "name": "react/dns",
-            "version": "v0.4.17",
-            "source": {
-                "type": "git",
-                "url": "https://github.com/reactphp/dns.git",
-                "reference": "0f30c6ceb71504d359d51132a97e1703051f1589"
-            },
-            "dist": {
-                "type": "zip",
-                "url": "https://api.github.com/repos/reactphp/dns/zipball/0f30c6ceb71504d359d51132a97e1703051f1589",
-                "reference": "0f30c6ceb71504d359d51132a97e1703051f1589",
-                "shasum": ""
-            },
-            "require": {
-                "php": ">=5.3.0",
-                "react/cache": "^1.0 || ^0.6 || ^0.5 || ^0.4 || ^0.3",
-                "react/event-loop": "^1.0 || ^0.5 || ^0.4 || ^0.3.5",
-                "react/promise": "^2.1 || ^1.2.1",
-                "react/promise-timer": "^1.2",
-                "react/stream": "^1.0 || ^0.7 || ^0.6 || ^0.5 || ^0.4.5"
-            },
-            "require-dev": {
-                "clue/block-react": "^1.2",
-                "phpunit/phpunit": "^7.0 || ^6.4 || ^5.7 || ^4.8.35"
-            },
-            "type": "library",
-            "autoload": {
-                "psr-4": {
-                    "React\\Dns\\": "src"
-                }
-            },
-            "notification-url": "https://packagist.org/downloads/",
-            "license": [
-                "MIT"
-            ],
-            "description": "Async DNS resolver for ReactPHP",
-            "keywords": [
-                "async",
-                "dns",
-                "dns-resolver",
-                "reactphp"
-            ],
-            "time": "2019-04-01T07:31:55+00:00"
-        },
-        {
-            "name": "react/event-loop",
-            "version": "v1.1.0",
-            "source": {
-                "type": "git",
-                "url": "https://github.com/reactphp/event-loop.git",
-                "reference": "a0ecac955c67b57c40fe4a1b88a7cca1b58c982d"
-            },
-            "dist": {
-                "type": "zip",
-                "url": "https://api.github.com/repos/reactphp/event-loop/zipball/a0ecac955c67b57c40fe4a1b88a7cca1b58c982d",
-                "reference": "a0ecac955c67b57c40fe4a1b88a7cca1b58c982d",
-                "shasum": ""
-            },
-            "require": {
-                "php": ">=5.3.0"
-            },
-            "require-dev": {
-                "phpunit/phpunit": "^7.0 || ^6.4 || ^5.7 || ^4.8.35"
-            },
-            "suggest": {
-                "ext-event": "~1.0 for ExtEventLoop",
-                "ext-pcntl": "For signal handling support when using the StreamSelectLoop",
-                "ext-uv": "* for ExtUvLoop"
-            },
-            "type": "library",
-            "autoload": {
-                "psr-4": {
-                    "React\\EventLoop\\": "src"
-                }
-            },
-            "notification-url": "https://packagist.org/downloads/",
-            "license": [
-                "MIT"
-            ],
-            "description": "ReactPHP's core reactor event loop that libraries can use for evented I/O.",
-            "keywords": [
-                "asynchronous",
-                "event-loop"
-            ],
-            "time": "2019-02-07T16:19:49+00:00"
-        },
-        {
-            "name": "react/filesystem",
-            "version": "v0.1.2",
-            "source": {
-                "type": "git",
-                "url": "https://github.com/reactphp/filesystem.git",
-                "reference": "766cdef9ba806367114f0c5ba36ea2a6eec8ccd2"
-            },
-            "dist": {
-                "type": "zip",
-                "url": "https://api.github.com/repos/reactphp/filesystem/zipball/766cdef9ba806367114f0c5ba36ea2a6eec8ccd2",
-                "reference": "766cdef9ba806367114f0c5ba36ea2a6eec8ccd2",
-                "shasum": ""
-            },
-            "require": {
-                "evenement/evenement": "^3.0 || ^2.0",
-                "php": ">=5.4.0",
-                "react/event-loop": "^1.0 || ^0.5 || ^0.4",
-                "react/promise": "~2.2",
-                "react/promise-stream": "^1.1",
-                "react/stream": "^1.0 || ^0.7 || ^0.6 || ^0.5 || ^0.4",
-                "wyrihaximus/react-child-process-pool": "^1.3"
-            },
-            "require-dev": {
-                "clue/block-react": "^1.1",
-                "phpunit/phpunit": "^6.0 || ^5.0 || ^4.8"
-            },
-            "suggest": {
-                "ext-eio": "^1.2"
-            },
-            "type": "library",
-            "autoload": {
-                "psr-4": {
-                    "React\\Filesystem\\": "src/"
-                },
-                "files": [
-                    "src/functions_include.php"
-                ]
-            },
-            "notification-url": "https://packagist.org/downloads/",
-            "license": [
-                "MIT"
-            ],
-            "authors": [
-                {
-                    "name": "Cees-Jan Kiewiet",
-                    "email": "ceesjank@gmail.com"
-                }
-            ],
-            "description": "Asynchronous filesystem abstraction.",
-            "keywords": [
-                "asynchronous",
-                "eio",
-                "filesystem"
-            ],
-            "time": "2018-10-22T12:10:29+00:00"
-        },
-        {
-            "name": "react/http-client",
-            "version": "v0.5.9",
-            "source": {
-                "type": "git",
-                "url": "https://github.com/reactphp/http-client.git",
-                "reference": "f8e81a022b61938e0b37c94c6351fc170b7d87f6"
-            },
-            "dist": {
-                "type": "zip",
-                "url": "https://api.github.com/repos/reactphp/http-client/zipball/f8e81a022b61938e0b37c94c6351fc170b7d87f6",
-                "reference": "f8e81a022b61938e0b37c94c6351fc170b7d87f6",
-                "shasum": ""
-            },
-            "require": {
-                "evenement/evenement": "^3.0 || ^2.0 || ^1.0",
-                "php": ">=5.3.0",
-                "react/event-loop": "^1.0 || ^0.5 || ^0.4 || ^0.3",
-                "react/promise": "^2.1 || ^1.2.1",
-                "react/socket": "^1.0 || ^0.8.4",
-                "react/stream": "^1.0 || ^0.7.1",
-                "ringcentral/psr7": "^1.2"
-            },
-            "require-dev": {
-                "clue/block-react": "^1.2",
-                "phpunit/phpunit": "^6.4 || ^5.7 || ^4.8.35",
-                "react/promise-stream": "^1.1"
-            },
-            "type": "library",
-            "autoload": {
-                "psr-4": {
-                    "React\\HttpClient\\": "src"
-                }
-            },
-            "notification-url": "https://packagist.org/downloads/",
-            "license": [
-                "MIT"
-            ],
-            "description": "Event-driven, streaming HTTP client for ReactPHP",
-            "keywords": [
-                "http"
-            ],
-            "time": "2018-04-10T11:38:54+00:00"
-        },
-        {
-            "name": "react/promise",
-            "version": "v2.7.1",
-            "source": {
-                "type": "git",
-                "url": "https://github.com/reactphp/promise.git",
-                "reference": "31ffa96f8d2ed0341a57848cbb84d88b89dd664d"
-            },
-            "dist": {
-                "type": "zip",
-                "url": "https://api.github.com/repos/reactphp/promise/zipball/31ffa96f8d2ed0341a57848cbb84d88b89dd664d",
-                "reference": "31ffa96f8d2ed0341a57848cbb84d88b89dd664d",
-                "shasum": ""
-            },
-            "require": {
-                "php": ">=5.4.0"
-            },
-            "require-dev": {
-                "phpunit/phpunit": "~4.8"
-            },
-            "type": "library",
-            "autoload": {
-                "psr-4": {
-                    "React\\Promise\\": "src/"
-                },
-                "files": [
-                    "src/functions_include.php"
-                ]
-            },
-            "notification-url": "https://packagist.org/downloads/",
-            "license": [
-                "MIT"
-            ],
-            "authors": [
-                {
-                    "name": "Jan Sorgalla",
-                    "email": "jsorgalla@gmail.com"
-                }
-            ],
-            "description": "A lightweight implementation of CommonJS Promises/A for PHP",
-            "keywords": [
-                "promise",
-                "promises"
-            ],
-            "time": "2019-01-07T21:25:54+00:00"
-        },
-        {
-            "name": "react/promise-stream",
-            "version": "v1.1.1",
-            "source": {
-                "type": "git",
-                "url": "https://github.com/reactphp/promise-stream.git",
-                "reference": "00e269d611e9c9a29356aef64c07f7e513e73dc9"
-            },
-            "dist": {
-                "type": "zip",
-                "url": "https://api.github.com/repos/reactphp/promise-stream/zipball/00e269d611e9c9a29356aef64c07f7e513e73dc9",
-                "reference": "00e269d611e9c9a29356aef64c07f7e513e73dc9",
-                "shasum": ""
-            },
-            "require": {
-                "php": ">=5.3",
-                "react/promise": "^2.1 || ^1.2",
-                "react/stream": "^1.0 || ^0.7 || ^0.6 || ^0.5 || ^0.4 || ^0.3"
-            },
-            "require-dev": {
-                "clue/block-react": "^1.0",
-                "phpunit/phpunit": "^6.4 || ^5.7 || ^4.8.35",
-                "react/event-loop": "^1.0 || ^0.5 || ^0.4 || ^0.3",
-                "react/promise-timer": "^1.0"
-            },
-            "type": "library",
-            "autoload": {
-                "psr-4": {
-                    "React\\Promise\\Stream\\": "src/"
-                },
-                "files": [
-                    "src/functions_include.php"
-                ]
-            },
-            "notification-url": "https://packagist.org/downloads/",
-            "license": [
-                "MIT"
-            ],
-            "authors": [
-                {
-                    "name": "Christian Lück",
-                    "email": "christian@lueck.tv"
-                }
-            ],
-            "description": "The missing link between Promise-land and Stream-land for ReactPHP",
-            "homepage": "https://github.com/reactphp/promise-stream",
-            "keywords": [
-                "Buffer",
-                "async",
-                "promise",
-                "reactphp",
-                "stream",
-                "unwrap"
-            ],
-            "time": "2017-12-22T12:02:05+00:00"
-        },
-        {
-            "name": "react/promise-timer",
-            "version": "v1.5.1",
-            "source": {
-                "type": "git",
-                "url": "https://github.com/reactphp/promise-timer.git",
-                "reference": "35fb910604fd86b00023fc5cda477c8074ad0abc"
-            },
-            "dist": {
-                "type": "zip",
-                "url": "https://api.github.com/repos/reactphp/promise-timer/zipball/35fb910604fd86b00023fc5cda477c8074ad0abc",
-                "reference": "35fb910604fd86b00023fc5cda477c8074ad0abc",
-                "shasum": ""
-            },
-            "require": {
-                "php": ">=5.3",
-                "react/event-loop": "^1.0 || ^0.5 || ^0.4 || ^0.3.5",
-                "react/promise": "^2.7.0 || ^1.2.1"
-            },
-            "require-dev": {
-                "phpunit/phpunit": "^6.4 || ^5.7 || ^4.8.35"
-            },
-            "type": "library",
-            "autoload": {
-                "psr-4": {
-                    "React\\Promise\\Timer\\": "src/"
-                },
-                "files": [
-                    "src/functions_include.php"
-                ]
-            },
-            "notification-url": "https://packagist.org/downloads/",
-            "license": [
-                "MIT"
-            ],
-            "authors": [
-                {
-                    "name": "Christian Lück",
-                    "email": "christian@lueck.tv"
-                }
-            ],
-            "description": "A trivial implementation of timeouts for Promises, built on top of ReactPHP.",
-            "homepage": "https://github.com/reactphp/promise-timer",
-            "keywords": [
-                "async",
-                "event-loop",
-                "promise",
-                "reactphp",
-                "timeout",
-                "timer"
-            ],
-            "time": "2019-03-27T18:10:32+00:00"
-        },
-        {
-            "name": "react/socket",
-            "version": "v1.2.0",
-            "source": {
-                "type": "git",
-                "url": "https://github.com/reactphp/socket.git",
-                "reference": "23b7372bb25cea934f6124f5bdac34e30161959e"
-            },
-            "dist": {
-                "type": "zip",
-                "url": "https://api.github.com/repos/reactphp/socket/zipball/23b7372bb25cea934f6124f5bdac34e30161959e",
-                "reference": "23b7372bb25cea934f6124f5bdac34e30161959e",
-                "shasum": ""
-            },
-            "require": {
-                "evenement/evenement": "^3.0 || ^2.0 || ^1.0",
-                "php": ">=5.3.0",
-                "react/dns": "^0.4.13",
-                "react/event-loop": "^1.0 || ^0.5 || ^0.4 || ^0.3.5",
-                "react/promise": "^2.6.0 || ^1.2.1",
-                "react/promise-timer": "^1.4.0",
-                "react/stream": "^1.1"
-            },
-            "require-dev": {
-                "clue/block-react": "^1.2",
-                "phpunit/phpunit": "^6.4 || ^5.7 || ^4.8.35"
-            },
-            "type": "library",
-            "autoload": {
-                "psr-4": {
-                    "React\\Socket\\": "src"
-                }
-            },
-            "notification-url": "https://packagist.org/downloads/",
-            "license": [
-                "MIT"
-            ],
-            "description": "Async, streaming plaintext TCP/IP and secure TLS socket server and client connections for ReactPHP",
-            "keywords": [
-                "Connection",
-                "Socket",
-                "async",
-                "reactphp",
-                "stream"
-            ],
-            "time": "2019-01-07T14:10:13+00:00"
-        },
-        {
-            "name": "react/stream",
-            "version": "v1.1.0",
-            "source": {
-                "type": "git",
-                "url": "https://github.com/reactphp/stream.git",
-                "reference": "50426855f7a77ddf43b9266c22320df5bf6c6ce6"
-            },
-            "dist": {
-                "type": "zip",
-                "url": "https://api.github.com/repos/reactphp/stream/zipball/50426855f7a77ddf43b9266c22320df5bf6c6ce6",
-                "reference": "50426855f7a77ddf43b9266c22320df5bf6c6ce6",
-                "shasum": ""
-            },
-            "require": {
-                "evenement/evenement": "^3.0 || ^2.0 || ^1.0",
-                "php": ">=5.3.8",
-                "react/event-loop": "^1.0 || ^0.5 || ^0.4 || ^0.3.5"
-            },
-            "require-dev": {
-                "clue/stream-filter": "~1.2",
-                "phpunit/phpunit": "^6.4 || ^5.7 || ^4.8.35"
-            },
-            "type": "library",
-            "autoload": {
-                "psr-4": {
-                    "React\\Stream\\": "src"
-                }
-            },
-            "notification-url": "https://packagist.org/downloads/",
-            "license": [
-                "MIT"
-            ],
-            "description": "Event-driven readable and writable streams for non-blocking I/O in ReactPHP",
-            "keywords": [
-                "event-driven",
-                "io",
-                "non-blocking",
-                "pipe",
-                "reactphp",
-                "readable",
-                "stream",
-                "writable"
-            ],
-            "time": "2019-01-01T16:15:09+00:00"
-        },
-        {
-            "name": "ringcentral/psr7",
-            "version": "1.2.2",
-            "source": {
-                "type": "git",
-                "url": "https://github.com/ringcentral/psr7.git",
-                "reference": "dcd84bbb49b96c616d1dcc8bfb9bef3f2cd53d1c"
-            },
-            "dist": {
-                "type": "zip",
-                "url": "https://api.github.com/repos/ringcentral/psr7/zipball/dcd84bbb49b96c616d1dcc8bfb9bef3f2cd53d1c",
-                "reference": "dcd84bbb49b96c616d1dcc8bfb9bef3f2cd53d1c",
-                "shasum": ""
-            },
-            "require": {
-                "php": ">=5.3",
-                "psr/http-message": "~1.0"
-            },
-            "provide": {
-                "psr/http-message-implementation": "1.0"
-            },
-            "require-dev": {
-                "phpunit/phpunit": "~4.0"
-            },
-            "type": "library",
-            "extra": {
-                "branch-alias": {
-                    "dev-master": "1.0-dev"
-                }
-            },
-            "autoload": {
-                "psr-4": {
-                    "RingCentral\\Psr7\\": "src/"
-                },
-                "files": [
-                    "src/functions_include.php"
-                ]
-            },
-            "notification-url": "https://packagist.org/downloads/",
-            "license": [
-                "MIT"
-            ],
-            "authors": [
-                {
-                    "name": "Michael Dowling",
-                    "email": "mtdowling@gmail.com",
-                    "homepage": "https://github.com/mtdowling"
-                }
-            ],
-            "description": "PSR-7 message implementation",
-            "keywords": [
-                "http",
-                "message",
-                "stream",
-                "uri"
-            ],
-            "time": "2018-01-15T21:00:49+00:00"
-        },
-        {
-            "name": "sentry/sentry",
-            "version": "2.0.1",
-            "source": {
-                "type": "git",
-                "url": "https://github.com/getsentry/sentry-php.git",
-                "reference": "99ab0ea727d4a226eb76b11484b62004f50aefb2"
-            },
-            "dist": {
-                "type": "zip",
-                "url": "https://api.github.com/repos/getsentry/sentry-php/zipball/99ab0ea727d4a226eb76b11484b62004f50aefb2",
-                "reference": "99ab0ea727d4a226eb76b11484b62004f50aefb2",
-                "shasum": ""
-            },
-            "require": {
-                "ext-json": "*",
-                "ext-mbstring": "*",
-                "jean85/pretty-package-versions": "^1.2",
-                "php": "^7.1",
-                "php-http/async-client-implementation": "^1.0",
-                "php-http/client-common": "^1.5|^2.0",
-                "php-http/discovery": "^1.6.1",
-                "php-http/httplug": "^1.1|^2.0",
-                "php-http/message": "^1.5",
-                "psr/http-message-implementation": "^1.0",
-                "ramsey/uuid": "^3.3",
-                "symfony/options-resolver": "^2.7|^3.0|^4.0",
-                "zendframework/zend-diactoros": "^1.4|^2.0"
-            },
-            "conflict": {
-                "php-http/client-common": "1.8.0",
-                "raven/raven": "*"
-            },
-            "require-dev": {
-                "friendsofphp/php-cs-fixer": "^2.13",
-                "monolog/monolog": "^1.3",
-                "php-http/mock-client": "^1.0",
-                "phpstan/phpstan": "^0.10.3",
-                "phpstan/phpstan-phpunit": "^0.10",
-                "phpunit/phpunit": "^7.0",
-                "symfony/phpunit-bridge": "^4.1.6"
-            },
-            "type": "library",
-            "extra": {
-                "branch-alias": {
-                    "dev-master": "2.0.x-dev"
-                }
-            },
-            "autoload": {
-                "files": [
-                    "src/Sdk.php"
-                ],
-                "psr-4": {
-                    "Sentry\\": "src/"
-                }
-            },
-            "notification-url": "https://packagist.org/downloads/",
-            "license": [
-                "BSD-3-Clause"
-            ],
-            "authors": [
-                {
-                    "name": "Sentry",
-                    "email": "accounts@sentry.io"
-                }
-            ],
-            "description": "A PHP SDK for Sentry (http://sentry.io)",
-            "homepage": "http://sentry.io",
-            "keywords": [
-                "crash-reporting",
-                "crash-reports",
-                "error-handler",
-                "error-monitoring",
-                "log",
-                "logging",
-                "sentry"
-            ],
-            "time": "2019-03-01T09:00:23+00:00"
-        },
-        {
-            "name": "symfony/contracts",
-            "version": "v1.1.0",
-            "source": {
-                "type": "git",
-                "url": "https://github.com/symfony/contracts.git",
-                "reference": "d3636025e8253c6144358ec0a62773cae588395b"
-            },
-            "dist": {
-                "type": "zip",
-                "url": "https://api.github.com/repos/symfony/contracts/zipball/d3636025e8253c6144358ec0a62773cae588395b",
-                "reference": "d3636025e8253c6144358ec0a62773cae588395b",
-                "shasum": ""
-            },
-            "require": {
-                "php": "^7.1.3"
-            },
-            "require-dev": {
-                "psr/cache": "^1.0",
-                "psr/container": "^1.0",
-                "symfony/polyfill-intl-idn": "^1.10"
-            },
-            "suggest": {
-                "psr/cache": "When using the Cache contracts",
-                "psr/container": "When using the Service contracts",
-                "symfony/cache-contracts-implementation": "",
-                "symfony/event-dispatcher-implementation": "",
-                "symfony/http-client-contracts-implementation": "",
-                "symfony/service-contracts-implementation": "",
-                "symfony/translation-contracts-implementation": ""
-            },
-            "type": "library",
-            "extra": {
-                "branch-alias": {
-                    "dev-master": "1.1-dev"
-                }
-            },
-            "autoload": {
-                "psr-4": {
-                    "Symfony\\Contracts\\": ""
-                },
-                "exclude-from-classmap": [
-                    "**/Tests/"
-                ]
-            },
-            "notification-url": "https://packagist.org/downloads/",
-            "license": [
-                "MIT"
-            ],
-            "authors": [
-                {
-                    "name": "Nicolas Grekas",
-                    "email": "p@tchwork.com"
-                },
-                {
-                    "name": "Symfony Community",
-                    "homepage": "https://symfony.com/contributors"
-                }
-            ],
-            "description": "A set of abstractions extracted out of the Symfony components",
-            "homepage": "https://symfony.com",
-            "keywords": [
-                "abstractions",
-                "contracts",
-                "decoupling",
-                "interfaces",
-                "interoperability",
-                "standards"
-            ],
-            "time": "2019-04-27T14:29:50+00:00"
-        },
-        {
-            "name": "symfony/options-resolver",
-            "version": "v4.2.8",
-            "source": {
-                "type": "git",
-                "url": "https://github.com/symfony/options-resolver.git",
-                "reference": "fd4a5f27b7cd085b489247b9890ebca9f3e10044"
-            },
-            "dist": {
-                "type": "zip",
-                "url": "https://api.github.com/repos/symfony/options-resolver/zipball/fd4a5f27b7cd085b489247b9890ebca9f3e10044",
-                "reference": "fd4a5f27b7cd085b489247b9890ebca9f3e10044",
-                "shasum": ""
-            },
-            "require": {
-                "php": "^7.1.3"
-            },
-            "type": "library",
-            "extra": {
-                "branch-alias": {
-                    "dev-master": "4.2-dev"
-                }
-            },
-            "autoload": {
-                "psr-4": {
-                    "Symfony\\Component\\OptionsResolver\\": ""
-                },
-                "exclude-from-classmap": [
-                    "/Tests/"
-                ]
-            },
-            "notification-url": "https://packagist.org/downloads/",
-            "license": [
-                "MIT"
-            ],
-            "authors": [
-                {
-                    "name": "Fabien Potencier",
-                    "email": "fabien@symfony.com"
-                },
-                {
-                    "name": "Symfony Community",
-                    "homepage": "https://symfony.com/contributors"
-                }
-            ],
-            "description": "Symfony OptionsResolver Component",
-            "homepage": "https://symfony.com",
-            "keywords": [
-                "config",
-                "configuration",
-                "options"
-            ],
-            "time": "2019-04-10T16:20:36+00:00"
-        },
-        {
-            "name": "symfony/polyfill-ctype",
-            "version": "v1.11.0",
-            "source": {
-                "type": "git",
-                "url": "https://github.com/symfony/polyfill-ctype.git",
-                "reference": "82ebae02209c21113908c229e9883c419720738a"
-            },
-            "dist": {
-                "type": "zip",
-                "url": "https://api.github.com/repos/symfony/polyfill-ctype/zipball/82ebae02209c21113908c229e9883c419720738a",
-                "reference": "82ebae02209c21113908c229e9883c419720738a",
-                "shasum": ""
-            },
-            "require": {
-                "php": ">=5.3.3"
-            },
-            "suggest": {
-                "ext-ctype": "For best performance"
-            },
-            "type": "library",
-            "extra": {
-                "branch-alias": {
-                    "dev-master": "1.11-dev"
-                }
-            },
-            "autoload": {
-                "psr-4": {
-                    "Symfony\\Polyfill\\Ctype\\": ""
-                },
-                "files": [
-                    "bootstrap.php"
-                ]
-            },
-            "notification-url": "https://packagist.org/downloads/",
-            "license": [
-                "MIT"
-            ],
-            "authors": [
-                {
-                    "name": "Symfony Community",
-                    "homepage": "https://symfony.com/contributors"
-                },
-                {
-                    "name": "Gert de Pagter",
-                    "email": "BackEndTea@gmail.com"
-                }
-            ],
-            "description": "Symfony polyfill for ctype functions",
-            "homepage": "https://symfony.com",
-            "keywords": [
-                "compatibility",
-                "ctype",
-                "polyfill",
-                "portable"
-            ],
-            "time": "2019-02-06T07:57:58+00:00"
-        },
-        {
-            "name": "symfony/polyfill-mbstring",
-            "version": "v1.11.0",
-            "source": {
-                "type": "git",
-                "url": "https://github.com/symfony/polyfill-mbstring.git",
-                "reference": "fe5e94c604826c35a32fa832f35bd036b6799609"
-            },
-            "dist": {
-                "type": "zip",
-                "url": "https://api.github.com/repos/symfony/polyfill-mbstring/zipball/fe5e94c604826c35a32fa832f35bd036b6799609",
-                "reference": "fe5e94c604826c35a32fa832f35bd036b6799609",
-                "shasum": ""
-            },
-            "require": {
-                "php": ">=5.3.3"
-            },
-            "suggest": {
-                "ext-mbstring": "For best performance"
-            },
-            "type": "library",
-            "extra": {
-                "branch-alias": {
-                    "dev-master": "1.11-dev"
-                }
-            },
-            "autoload": {
-                "psr-4": {
-                    "Symfony\\Polyfill\\Mbstring\\": ""
-                },
-                "files": [
-                    "bootstrap.php"
-                ]
-            },
-            "notification-url": "https://packagist.org/downloads/",
-            "license": [
-                "MIT"
-            ],
-            "authors": [
-                {
-                    "name": "Nicolas Grekas",
-                    "email": "p@tchwork.com"
-                },
-                {
-                    "name": "Symfony Community",
-                    "homepage": "https://symfony.com/contributors"
-                }
-            ],
-            "description": "Symfony polyfill for the Mbstring extension",
-            "homepage": "https://symfony.com",
-            "keywords": [
-                "compatibility",
-                "mbstring",
-                "polyfill",
-                "portable",
-                "shim"
-            ],
-            "time": "2019-02-06T07:57:58+00:00"
-        },
-        {
-            "name": "symfony/translation",
-            "version": "v4.2.8",
-            "source": {
-                "type": "git",
-                "url": "https://github.com/symfony/translation.git",
-                "reference": "181a426dd129cb496f12d7e7555f6d0b37a7615b"
-            },
-            "dist": {
-                "type": "zip",
-                "url": "https://api.github.com/repos/symfony/translation/zipball/181a426dd129cb496f12d7e7555f6d0b37a7615b",
-                "reference": "181a426dd129cb496f12d7e7555f6d0b37a7615b",
-                "shasum": ""
-            },
-            "require": {
-                "php": "^7.1.3",
-                "symfony/contracts": "^1.0.2",
-                "symfony/polyfill-mbstring": "~1.0"
-            },
-            "conflict": {
-                "symfony/config": "<3.4",
-                "symfony/dependency-injection": "<3.4",
-                "symfony/yaml": "<3.4"
-            },
-            "provide": {
-                "symfony/translation-contracts-implementation": "1.0"
-            },
-            "require-dev": {
-                "psr/log": "~1.0",
-                "symfony/config": "~3.4|~4.0",
-                "symfony/console": "~3.4|~4.0",
-                "symfony/dependency-injection": "~3.4|~4.0",
-                "symfony/finder": "~2.8|~3.0|~4.0",
-                "symfony/http-kernel": "~3.4|~4.0",
-                "symfony/intl": "~3.4|~4.0",
-                "symfony/var-dumper": "~3.4|~4.0",
-                "symfony/yaml": "~3.4|~4.0"
-            },
-            "suggest": {
-                "psr/log-implementation": "To use logging capability in translator",
-                "symfony/config": "",
-                "symfony/yaml": ""
-            },
-            "type": "library",
-            "extra": {
-                "branch-alias": {
-                    "dev-master": "4.2-dev"
-                }
-            },
-            "autoload": {
-                "psr-4": {
-                    "Symfony\\Component\\Translation\\": ""
-                },
-                "exclude-from-classmap": [
-                    "/Tests/"
-                ]
-            },
-            "notification-url": "https://packagist.org/downloads/",
-            "license": [
-                "MIT"
-            ],
-            "authors": [
-                {
-                    "name": "Fabien Potencier",
-                    "email": "fabien@symfony.com"
-                },
-                {
-                    "name": "Symfony Community",
-                    "homepage": "https://symfony.com/contributors"
-                }
-            ],
-            "description": "Symfony Translation Component",
-            "homepage": "https://symfony.com",
-            "time": "2019-05-01T12:55:36+00:00"
-        },
-        {
-            "name": "tivie/php-os-detector",
-            "version": "1.1.0",
-            "source": {
-                "type": "git",
-                "url": "https://github.com/tivie/php-os-detector.git",
-                "reference": "9461dcd85c00e03842264f2fc8ccdc8d46867321"
-            },
-            "dist": {
-                "type": "zip",
-                "url": "https://api.github.com/repos/tivie/php-os-detector/zipball/9461dcd85c00e03842264f2fc8ccdc8d46867321",
-                "reference": "9461dcd85c00e03842264f2fc8ccdc8d46867321",
-                "shasum": ""
-            },
-            "require": {
-                "php": ">=5.3.0"
-            },
-            "require-dev": {
-                "phpunit/phpunit": "4.3.*"
-            },
-            "type": "library",
-            "autoload": {
-                "psr-4": {
-                    "Tivie\\OS\\": "src/"
-                }
-            },
-            "notification-url": "https://packagist.org/downloads/",
-            "license": [
-                "APACHE 2.0"
-            ],
-            "authors": [
-                {
-                    "name": "Estevão Soares dos Santos",
-                    "email": "estevao@soares-dos-santos.com"
-                }
-            ],
-            "description": "A small utility library that detects the OS the server is running on",
-            "homepage": "http://tivie.github.com/php-os-detector/",
-            "keywords": [
-                "detection",
-                "detector",
-                "identification",
-                "operating system",
-                "os",
-                "os detection"
-            ],
-            "time": "2017-10-21T03:33:59+00:00"
-        },
-        {
-            "name": "ulrichsg/getopt-php",
-            "version": "3.2.2",
-            "source": {
-                "type": "git",
-                "url": "https://github.com/getopt-php/getopt-php.git",
-                "reference": "9df490db25bd192d074f5de4210e232a8ddbeda0"
-            },
-            "dist": {
-                "type": "zip",
-                "url": "https://api.github.com/repos/getopt-php/getopt-php/zipball/9df490db25bd192d074f5de4210e232a8ddbeda0",
-                "reference": "9df490db25bd192d074f5de4210e232a8ddbeda0",
-                "shasum": ""
-            },
-            "require": {
-                "ext-mbstring": "*",
-                "php": ">=5.4.0"
-            },
-            "require-dev": {
-                "phpunit/phpunit": "^4.8",
-                "squizlabs/php_codesniffer": "^2.7"
-            },
-            "type": "library",
-            "autoload": {
-                "psr-4": {
-                    "GetOpt\\": "src"
-                }
-            },
-            "notification-url": "https://packagist.org/downloads/",
-            "license": [
-                "MIT"
-            ],
-            "authors": [
-                {
-                    "name": "Ulrich Schmidt-Goertz",
-                    "email": "ulrich@schmidt-goertz.de"
-                },
-                {
-                    "name": "Thomas Flori",
-                    "email": "thflori@gmail.com"
-                }
-            ],
-            "description": "Command line arguments parser for PHP 5.4 - 7.1",
-            "homepage": "http://getopt-php.github.io/getopt-php",
-            "time": "2019-01-22T08:01:50+00:00"
-        },
-        {
-            "name": "wyrihaximus/cpu-core-detector",
-            "version": "1.0.2",
-            "source": {
-                "type": "git",
-                "url": "https://github.com/WyriHaximus/php-cpu-core-detector.git",
-                "reference": "fff4194540a8111c298e5e707bcfc778c4c9ddbb"
-            },
-            "dist": {
-                "type": "zip",
-                "url": "https://api.github.com/repos/WyriHaximus/php-cpu-core-detector/zipball/fff4194540a8111c298e5e707bcfc778c4c9ddbb",
-                "reference": "fff4194540a8111c298e5e707bcfc778c4c9ddbb",
-                "shasum": ""
-            },
-            "require": {
-                "php": "^5.4||^7.0",
-                "react/child-process": "^0.6 || ^0.5 || ^0.4",
-                "react/socket": "^1.2",
-                "tivie/php-os-detector": "^1.1",
-                "wyrihaximus/file-descriptors": "^1.0 || ^0.1",
-                "wyrihaximus/react-child-process-promise": "^2.0.2",
-                "wyrihaximus/ticking-promise": "^1.5"
-            },
-            "require-dev": {
-                "phake/phake": "~1.0.6",
-                "phpunit/phpunit": "^4.0||^5.0",
-                "squizlabs/php_codesniffer": "^1.5.6",
-                "vectorface/dunit": "~2.0"
-            },
-            "type": "library",
-            "autoload": {
-                "psr-4": {
-                    "WyriHaximus\\CpuCoreDetector\\": "src/"
-                },
-                "files": [
-                    "src/functions_include.php"
-                ]
-            },
-            "notification-url": "https://packagist.org/downloads/",
-            "license": [
-                "MIT"
-            ],
-            "authors": [
-                {
-                    "name": "Cees-Jan Kiewiet",
-                    "email": "ceesjank@gmail.com"
-                }
-            ],
-            "description": "Detect CPU core count and assign tasks to a specific code",
-            "time": "2019-01-19T21:54:34+00:00"
-        },
-        {
-            "name": "wyrihaximus/file-descriptors",
-            "version": "1.0.0",
-            "source": {
-                "type": "git",
-                "url": "https://github.com/WyriHaximus/php-file-descriptors.git",
-                "reference": "6b3073409b94912354cc9b6bde600797940c4edf"
-            },
-            "dist": {
-                "type": "zip",
-                "url": "https://api.github.com/repos/WyriHaximus/php-file-descriptors/zipball/6b3073409b94912354cc9b6bde600797940c4edf",
-                "reference": "6b3073409b94912354cc9b6bde600797940c4edf",
-                "shasum": ""
-            },
-            "require": {
-                "php": "^7.2",
-                "tivie/php-os-detector": "^1.1"
-            },
-            "require-dev": {
-                "api-clients/cs-fixer-config": "^1.1",
-                "api-clients/test-utilities": "^5.4",
-                "wyrihaximus/iterator-or-array-to-array": "^1.0"
-            },
-            "type": "library",
-            "autoload": {
-                "psr-4": {
-                    "WyriHaximus\\FileDescriptors\\": "src/"
-                }
-            },
-            "notification-url": "https://packagist.org/downloads/",
-            "license": [
-                "MIT"
-            ],
-            "authors": [
-                {
-                    "name": "Cees-Jan Kiewiet",
-                    "email": "ceesjank@gmail.com"
-                }
-            ],
-            "description": "List open file descriptors for the current process cross platform",
-            "time": "2019-01-15T16:08:10+00:00"
-        },
-        {
-            "name": "wyrihaximus/json-throwable",
-            "version": "2.0.0",
-            "source": {
-                "type": "git",
-                "url": "https://github.com/WyriHaximus/php-json-throwable.git",
-                "reference": "8b11703f5974492f4c4e0b313836d0aed2eef01d"
-            },
-            "dist": {
-                "type": "zip",
-                "url": "https://api.github.com/repos/WyriHaximus/php-json-throwable/zipball/8b11703f5974492f4c4e0b313836d0aed2eef01d",
-                "reference": "8b11703f5974492f4c4e0b313836d0aed2eef01d",
-                "shasum": ""
-            },
-            "require": {
-                "doctrine/instantiator": "^1.0.5",
-                "php": "^7.0",
-                "wyrihaximus/json-utilities": "^1.0"
-            },
-            "require-dev": {
-                "api-clients/test-utilities": "^4.3"
-            },
-            "type": "library",
-            "autoload": {
-                "psr-4": {
-                    "WyriHaximus\\": "src/"
-                },
-                "files": [
-                    "src/functions_include.php"
-                ]
-            },
-            "notification-url": "https://packagist.org/downloads/",
-            "license": [
-                "MIT"
-            ],
-            "authors": [
-                {
-                    "name": "Cees-Jan Kiewiet",
-                    "email": "ceesjank@gmail.com"
-                }
-            ],
-            "description": "JSON encode and decode throwables and exceptions",
-            "time": "2018-03-15T13:05:59+00:00"
-        },
-        {
-            "name": "wyrihaximus/json-utilities",
-            "version": "1.1.0",
-            "source": {
-                "type": "git",
-                "url": "https://github.com/WyriHaximus/php-json-utilities.git",
-                "reference": "f0f5007df750f8e44c8ba8ce9ee8e701472ea4c7"
-            },
-            "dist": {
-                "type": "zip",
-                "url": "https://api.github.com/repos/WyriHaximus/php-json-utilities/zipball/f0f5007df750f8e44c8ba8ce9ee8e701472ea4c7",
-                "reference": "f0f5007df750f8e44c8ba8ce9ee8e701472ea4c7",
-                "shasum": ""
-            },
-            "require": {
-                "php": "^7.2"
-            },
-            "require-dev": {
-                "api-clients/cs-fixer-config": "^1.1",
-                "api-clients/test-utilities": "^5.2"
-            },
-            "type": "library",
-            "autoload": {
-                "psr-4": {
-                    "WyriHaximus\\": "src/"
-                },
-                "files": [
-                    "src/functions_include.php"
-                ]
-            },
-            "notification-url": "https://packagist.org/downloads/",
-            "license": [
-                "MIT"
-            ],
-            "authors": [
-                {
-                    "name": "Cees-Jan Kiewiet",
-                    "email": "ceesjank@gmail.com"
-                }
-            ],
-            "description": "Utilities for php-json-* packages",
-            "time": "2018-12-25T10:58:17+00:00"
-        },
-        {
-            "name": "wyrihaximus/react-child-process-messenger",
-            "version": "2.9.3",
-            "source": {
-                "type": "git",
-                "url": "https://github.com/WyriHaximus/reactphp-child-process-messenger.git",
-                "reference": "960fcaa4922d56ddb23e2e187a9c8b8f62b7a73e"
-            },
-            "dist": {
-                "type": "zip",
-                "url": "https://api.github.com/repos/WyriHaximus/reactphp-child-process-messenger/zipball/960fcaa4922d56ddb23e2e187a9c8b8f62b7a73e",
-                "reference": "960fcaa4922d56ddb23e2e187a9c8b8f62b7a73e",
-                "shasum": ""
-            },
-            "require": {
-                "cakephp/utility": "^3.4",
-                "doctrine/inflector": "^1.0",
-                "evenement/evenement": "^3.0 || ^2.0 || ^1.0",
-                "indigophp/hash-compat": "^1.0",
-                "paragonie/random_compat": "^9.0 || ^2.0",
-                "php": "^7.0 || ^5.4",
-                "react/child-process": "^0.6 || ^0.5 | ^0.4",
-                "react/promise": "^2.2",
-                "react/promise-stream": "^1.1",
-                "react/promise-timer": "^1.5",
-                "react/socket": "^1.0 || ^0.8.1",
-                "wyrihaximus/file-descriptors": "^1.0 || ^0.1",
-                "wyrihaximus/json-throwable": "^2.0 || ^1.1.1",
-                "wyrihaximus/ticking-promise": "^1.4"
-            },
-            "require-dev": {
-                "clue/block-react": "^1.2",
-                "friendsofphp/php-cs-fixer": "^2.2",
-                "jakub-onderka/php-console-highlighter": "^0.4",
-                "jakub-onderka/php-parallel-lint": "^1.0.0",
-                "phpunit/phpunit": "^4.8.35||^5.0||^6.0"
-            },
-            "type": "library",
-            "autoload": {
-                "psr-4": {
-                    "WyriHaximus\\React\\ChildProcess\\Messenger\\": "src/"
-                }
-            },
-            "notification-url": "https://packagist.org/downloads/",
-            "license": [
-                "MIT"
-            ],
-            "authors": [
-                {
-                    "name": "Cees-Jan Kiewiet",
-                    "email": "ceesjank@gmail.com",
-                    "homepage": "http://wyrihaximus.net/"
-                }
-            ],
-            "description": "Messenger decorator for react/child-process",
-            "time": "2019-03-26T20:05:48+00:00"
-        },
-        {
-            "name": "wyrihaximus/react-child-process-pool",
-            "version": "1.5.1",
-            "source": {
-                "type": "git",
-                "url": "https://github.com/WyriHaximus/reactphp-child-process-pool.git",
-                "reference": "d61e27af86e76e2e1045a262a2f4ab43929e521e"
-            },
-            "dist": {
-                "type": "zip",
-                "url": "https://api.github.com/repos/WyriHaximus/reactphp-child-process-pool/zipball/d61e27af86e76e2e1045a262a2f4ab43929e521e",
-                "reference": "d61e27af86e76e2e1045a262a2f4ab43929e521e",
-                "shasum": ""
-            },
-            "require": {
-                "evenement/evenement": "^3.0 || ^2.0",
-                "php": "^7.0 || ^5.4",
-                "react/event-loop": "^1.1",
-                "wyrihaximus/cpu-core-detector": "^1.0.2",
-                "wyrihaximus/file-descriptors": "^1.0 || ^0.1",
-                "wyrihaximus/react-child-process-messenger": "^2.9",
-                "wyrihaximus/ticking-promise": "^1.5"
-            },
-            "require-dev": {
-                "clue/block-react": "^1.3",
-                "phake/phake": "^2.2.1",
-                "phpunit/phpunit": "^4.8.35||^5.0",
-                "squizlabs/php_codesniffer": "^3.3.2",
-                "vectorface/dunit": "~2.0"
-            },
-            "suggest": {
-                "wyrihaximus/react-child-process-pool-redis-queue": "Redis RPC queue"
-            },
-            "type": "library",
-            "autoload": {
-                "psr-4": {
-                    "WyriHaximus\\React\\ChildProcess\\Pool\\": "src/"
-                },
-                "files": [
-                    "src/functions_include.php"
-                ]
-            },
-            "notification-url": "https://packagist.org/downloads/",
-            "license": [
-                "MIT"
-            ],
-            "authors": [
-                {
-                    "name": "Cees-Jan Kiewiet",
-                    "email": "ceesjank@gmail.com"
-                }
-            ],
-            "description": "Pool wyrihaximus/react-child-process-messenger processes",
-            "time": "2019-03-20T21:11:00+00:00"
-        },
-        {
-            "name": "wyrihaximus/react-child-process-promise",
-            "version": "2.0.2",
-            "source": {
-                "type": "git",
-                "url": "https://github.com/WyriHaximus/reactphp-child-process-promise.git",
-                "reference": "206fe3d5180c7b6f757e8aaa9fef687f42d43164"
-            },
-            "dist": {
-                "type": "zip",
-                "url": "https://api.github.com/repos/WyriHaximus/reactphp-child-process-promise/zipball/206fe3d5180c7b6f757e8aaa9fef687f42d43164",
-                "reference": "206fe3d5180c7b6f757e8aaa9fef687f42d43164",
-                "shasum": ""
-            },
-            "require": {
-                "php": "^5.4||^7.0",
-                "react/child-process": "^0.6 || ^0.5 || ^0.4",
-                "react/promise": "^2.7",
-                "wyrihaximus/ticking-promise": "^1.5.2"
-            },
-            "require-dev": {
-                "phpunit/phpunit": "^4.4||^5.0",
-                "squizlabs/php_codesniffer": "^3.3.2",
-                "vectorface/dunit": "^2.0"
-            },
-            "type": "library",
-            "autoload": {
-                "psr-4": {
-                    "WyriHaximus\\React\\": "src/"
-                },
-                "files": [
-                    "src/functions_include.php"
-                ]
-            },
-            "notification-url": "https://packagist.org/downloads/",
-            "license": [
-                "MIT"
-            ],
-            "authors": [
-                {
-                    "name": "Cees-Jan Kiewiet",
-                    "email": "ceesjank@gmail.com",
-                    "homepage": "http://wyrihaximus.net/"
-                }
-            ],
-            "description": "Wrapping ticks into a promise",
-            "time": "2019-01-18T21:42:17+00:00"
-        },
-        {
-            "name": "wyrihaximus/ticking-promise",
-            "version": "1.6.3",
-            "source": {
-                "type": "git",
-                "url": "https://github.com/WyriHaximus/TickingPromise.git",
-                "reference": "4bb99024402bb7526de8880f3dab0c1f0858def5"
-            },
-            "dist": {
-                "type": "zip",
-                "url": "https://api.github.com/repos/WyriHaximus/TickingPromise/zipball/4bb99024402bb7526de8880f3dab0c1f0858def5",
-                "reference": "4bb99024402bb7526de8880f3dab0c1f0858def5",
-                "shasum": ""
-            },
-            "require": {
-                "php": "^7.0 || ^5.4",
-                "react/event-loop": "^1.0 || ^0.5 || ^0.4",
-                "react/promise": "~2.1"
-            },
-            "require-dev": {
-                "phpunit/phpunit": "~4.4",
-                "squizlabs/php_codesniffer": "^1.5.6",
-                "vectorface/dunit": "~1.4"
-            },
-            "type": "library",
-            "autoload": {
-                "psr-4": {
-                    "WyriHaximus\\React\\": "src/"
-                },
-                "files": [
-                    "src/functions_include.php"
-                ]
-            },
-            "notification-url": "https://packagist.org/downloads/",
-            "license": [
-                "MIT"
-            ],
-            "authors": [
-                {
-                    "name": "Cees-Jan Kiewiet",
-                    "email": "ceesjank@gmail.com",
-                    "homepage": "http://wyrihaximus.net/"
-                }
-            ],
-            "description": "Wrapping ticks into a promise",
-            "time": "2018-04-05T12:36:50+00:00"
-        },
-        {
-            "name": "zendframework/zend-diactoros",
-            "version": "2.1.2",
-            "source": {
-                "type": "git",
-                "url": "https://github.com/zendframework/zend-diactoros.git",
-                "reference": "37bf68b428850ee26ed7c3be6c26236dd95a95f1"
-            },
-            "dist": {
-                "type": "zip",
-                "url": "https://api.github.com/repos/zendframework/zend-diactoros/zipball/37bf68b428850ee26ed7c3be6c26236dd95a95f1",
-                "reference": "37bf68b428850ee26ed7c3be6c26236dd95a95f1",
-                "shasum": ""
-            },
-            "require": {
-                "php": "^7.1",
-                "psr/http-factory": "^1.0",
-                "psr/http-message": "^1.0"
-            },
-            "provide": {
-                "psr/http-factory-implementation": "1.0",
-                "psr/http-message-implementation": "1.0"
-            },
-            "require-dev": {
-                "ext-dom": "*",
-                "ext-libxml": "*",
-                "http-interop/http-factory-tests": "^0.5.0",
-                "php-http/psr7-integration-tests": "dev-master",
-                "phpunit/phpunit": "^7.0.2",
-                "zendframework/zend-coding-standard": "~1.0.0"
-            },
-            "type": "library",
-            "extra": {
-                "branch-alias": {
-                    "dev-master": "2.1.x-dev",
-                    "dev-develop": "2.2.x-dev",
-                    "dev-release-1.8": "1.8.x-dev"
-                }
-            },
-            "autoload": {
-                "files": [
-                    "src/functions/create_uploaded_file.php",
-                    "src/functions/marshal_headers_from_sapi.php",
-                    "src/functions/marshal_method_from_sapi.php",
-                    "src/functions/marshal_protocol_version_from_sapi.php",
-                    "src/functions/marshal_uri_from_sapi.php",
-                    "src/functions/normalize_server.php",
-                    "src/functions/normalize_uploaded_files.php",
-                    "src/functions/parse_cookie_header.php"
-                ],
-                "psr-4": {
-                    "Zend\\Diactoros\\": "src/"
-                }
-            },
-            "notification-url": "https://packagist.org/downloads/",
-            "license": [
-                "BSD-3-Clause"
-            ],
-            "description": "PSR HTTP Message implementations",
-            "keywords": [
-                "http",
-                "psr",
-                "psr-7"
-            ],
-            "time": "2019-04-29T21:11:00+00:00"
-        }
-    ],
-    "packages-dev": [],
-    "aliases": [],
-    "minimum-stability": "dev",
-    "stability-flags": {
-        "charlottedunois/yasmin": 20
-    },
-    "prefer-stable": true,
-    "prefer-lowest": false,
-    "platform": {
-        "php": ">=7.3",
-        "ext-json": "*"
-    },
-    "platform-dev": []
+  "_readme": [
+    "This file locks the dependencies of your project to a known state",
+    "Read more about it at https://getcomposer.org/doc/01-basic-usage.md#installing-dependencies",
+    "This file is @generated automatically"
+  ],
+  "content-hash": "ca351a48e4fb616d58c4a9729b898067",
+  "packages": [
+    {
+      "name": "cakephp/core",
+      "version": "3.7.7",
+      "source": {
+        "type": "git",
+        "url": "https://github.com/cakephp/core.git",
+        "reference": "f9d9823439e3c82fdb3f69d2c9210bab67e721af"
+      },
+      "dist": {
+        "type": "zip",
+        "url": "https://api.github.com/repos/cakephp/core/zipball/f9d9823439e3c82fdb3f69d2c9210bab67e721af",
+        "reference": "f9d9823439e3c82fdb3f69d2c9210bab67e721af",
+        "shasum": ""
+      },
+      "require": {
+        "cakephp/utility": "^3.6.0",
+        "php": ">=5.6.0"
+      },
+      "suggest": {
+        "cakephp/cache": "To use Configure::store() and restore().",
+        "cakephp/event": "To use PluginApplicationInterface or plugin applications."
+      },
+      "type": "library",
+      "autoload": {
+        "psr-4": {
+          "Cake\\Core\\": "."
+        },
+        "files": [
+          "functions.php"
+        ]
+      },
+      "notification-url": "https://packagist.org/downloads/",
+      "license": [
+        "MIT"
+      ],
+      "authors": [
+        {
+          "name": "CakePHP Community",
+          "homepage": "https://github.com/cakephp/core/graphs/contributors"
+        }
+      ],
+      "description": "CakePHP Framework Core classes",
+      "homepage": "https://cakephp.org",
+      "keywords": [
+        "cakephp",
+        "core",
+        "framework"
+      ],
+      "time": "2019-04-15T14:21:39+00:00"
+    },
+    {
+      "name": "cakephp/utility",
+      "version": "3.7.7",
+      "source": {
+        "type": "git",
+        "url": "https://github.com/cakephp/utility.git",
+        "reference": "329654495c4cf966ac75832e502ec939542928fb"
+      },
+      "dist": {
+        "type": "zip",
+        "url": "https://api.github.com/repos/cakephp/utility/zipball/329654495c4cf966ac75832e502ec939542928fb",
+        "reference": "329654495c4cf966ac75832e502ec939542928fb",
+        "shasum": ""
+      },
+      "require": {
+        "cakephp/core": "^3.6.0",
+        "php": ">=5.6.0"
+      },
+      "suggest": {
+        "ext-intl": "To use Text::transliterate() or Text::slug()",
+        "lib-ICU": "To use Text::transliterate() or Text::slug()"
+      },
+      "type": "library",
+      "autoload": {
+        "psr-4": {
+          "Cake\\Utility\\": "."
+        },
+        "files": [
+          "bootstrap.php"
+        ]
+      },
+      "notification-url": "https://packagist.org/downloads/",
+      "license": [
+        "MIT"
+      ],
+      "authors": [
+        {
+          "name": "CakePHP Community",
+          "homepage": "https://github.com/cakephp/utility/graphs/contributors"
+        }
+      ],
+      "description": "CakePHP Utility classes such as Inflector, String, Hash, and Security",
+      "homepage": "https://cakephp.org",
+      "keywords": [
+        "cakephp",
+        "hash",
+        "inflector",
+        "security",
+        "string",
+        "utility"
+      ],
+      "time": "2019-03-14T14:41:29+00:00"
+    },
+    {
+      "name": "charlottedunois/collection",
+      "version": "v0.2.0",
+      "source": {
+        "type": "git",
+        "url": "https://github.com/CharlotteDunois/Collection.git",
+        "reference": "b95c81b207651689c3f08040e00760d80565fd44"
+      },
+      "dist": {
+        "type": "zip",
+        "url": "https://api.github.com/repos/CharlotteDunois/Collection/zipball/b95c81b207651689c3f08040e00760d80565fd44",
+        "reference": "b95c81b207651689c3f08040e00760d80565fd44",
+        "shasum": ""
+      },
+      "require": {
+        "php": ">=7.0"
+      },
+      "require-dev": {
+        "phpunit/phpunit": "^8.0|^7.0|^6.0"
+      },
+      "type": "library",
+      "autoload": {
+        "psr-4": {
+          "CharlotteDunois\\Collect\\": "src"
+        }
+      },
+      "notification-url": "https://packagist.org/downloads/",
+      "license": [
+        "Apache-2.0"
+      ],
+      "authors": [
+        {
+          "name": "Charlotte Dunois",
+          "email": "github@charuru.moe"
+        }
+      ],
+      "description": "Collection, an utility to conventionally store a key-value pair.",
+      "homepage": "https://github.com/CharlotteDunois/Collection",
+      "time": "2018-12-04T18:43:09+00:00"
+    },
+    {
+      "name": "charlottedunois/eventemitter",
+      "version": "v0.1.6",
+      "source": {
+        "type": "git",
+        "url": "https://github.com/CharlotteDunois/EventEmitter.git",
+        "reference": "7ebba76b06e56b9b031a46ef00a33300c8ce0b00"
+      },
+      "dist": {
+        "type": "zip",
+        "url": "https://api.github.com/repos/CharlotteDunois/EventEmitter/zipball/7ebba76b06e56b9b031a46ef00a33300c8ce0b00",
+        "reference": "7ebba76b06e56b9b031a46ef00a33300c8ce0b00",
+        "shasum": ""
+      },
+      "require": {
+        "php": ">=7.1.0"
+      },
+      "type": "library",
+      "autoload": {
+        "psr-4": {
+          "CharlotteDunois\\Events\\": "src"
+        }
+      },
+      "notification-url": "https://packagist.org/downloads/",
+      "license": [
+        "Apache-2.0"
+      ],
+      "authors": [
+        {
+          "name": "Charlotte Dunois",
+          "email": "github@charuru.moe"
+        }
+      ],
+      "description": "This is an Event Emitter equivalent to Node.js' Event Emitter.",
+      "homepage": "https://github.com/CharlotteDunois/EventEmitter",
+      "keywords": [
+        "EventEmitter",
+        "emitter",
+        "event",
+        "events"
+      ],
+      "time": "2019-04-14T15:44:49+00:00"
+    },
+    {
+      "name": "charlottedunois/validator",
+      "version": "v0.3.1",
+      "source": {
+        "type": "git",
+        "url": "https://github.com/CharlotteDunois/Validator.git",
+        "reference": "f55734605db4dc630d7f263d0bcdc7d83d9bbfbc"
+      },
+      "dist": {
+        "type": "zip",
+        "url": "https://api.github.com/repos/CharlotteDunois/Validator/zipball/f55734605db4dc630d7f263d0bcdc7d83d9bbfbc",
+        "reference": "f55734605db4dc630d7f263d0bcdc7d83d9bbfbc",
+        "shasum": ""
+      },
+      "require": {
+        "php": ">=7.0"
+      },
+      "require-dev": {
+        "phpunit/phpunit": "7"
+      },
+      "type": "library",
+      "autoload": {
+        "psr-4": {
+          "CharlotteDunois\\Validation\\": "src/"
+        }
+      },
+      "notification-url": "https://packagist.org/downloads/",
+      "license": [
+        "Apache-2.0"
+      ],
+      "authors": [
+        {
+          "name": "Charlotte Dunois",
+          "email": "github@charuru.moe"
+        }
+      ],
+      "description": "PHP Validator for stuff.",
+      "homepage": "https://github.com/CharlotteDunois/Validator",
+      "keywords": [
+        "validation"
+      ],
+      "time": "2019-01-15T17:31:56+00:00"
+    },
+    {
+      "name": "charlottedunois/yasmin",
+      "version": "dev-master",
+      "source": {
+        "type": "git",
+        "url": "https://github.com/CharlotteDunois/Yasmin.git",
+        "reference": "55dc1094ddbcd742831251bd4beabb885c967cac"
+      },
+      "dist": {
+        "type": "zip",
+        "url": "https://api.github.com/repos/CharlotteDunois/Yasmin/zipball/55dc1094ddbcd742831251bd4beabb885c967cac",
+        "reference": "55dc1094ddbcd742831251bd4beabb885c967cac",
+        "shasum": ""
+      },
+      "require": {
+        "charlottedunois/collection": "^0.2.0",
+        "charlottedunois/eventemitter": "^0.1.5",
+        "charlottedunois/validator": "^0.3.0",
+        "clue/buzz-react": "^2.6.0",
+        "ext-bcmath": "*",
+        "ext-curl": "*",
+        "ext-json": "*",
+        "ext-mbstring": "*",
+        "ext-zlib": "*",
+        "php": ">=7.1",
+        "psr/http-message": "^1.0",
+        "ratchet/pawl": "^0.3.1",
+        "react/event-loop": "^1.0|^0.5|^0.4.3",
+        "react/filesystem": "^0.1.1",
+        "react/promise": "^2.7.0",
+        "ringcentral/psr7": "^1.2"
+      },
+      "require-dev": {
+        "charlottedunois/athena": "^0.1.1|dev-master",
+        "charlottedunois/kimberly": "^0.1.2|dev-master"
+      },
+      "suggest": {
+        "charlottedunois/athena": "For Redis-backed ratelimit bucket",
+        "charlottedunois/kimberly": "For WS encoding etf 🚀"
+      },
+      "type": "library",
+      "autoload": {
+        "psr-4": {
+          "CharlotteDunois\\Yasmin\\": "src"
+        }
+      },
+      "notification-url": "https://packagist.org/downloads/",
+      "license": [
+        "Apache-2.0"
+      ],
+      "authors": [
+        {
+          "name": "CharlotteDunois",
+          "email": "github@charuru.moe"
+        }
+      ],
+      "description": "Yasmin is a Discord API library for PHP.",
+      "time": "2019-05-19T13:04:12+00:00"
+    },
+    {
+      "name": "clue/block-react",
+      "version": "v1.3.1",
+      "source": {
+        "type": "git",
+        "url": "https://github.com/clue/reactphp-block.git",
+        "reference": "2f516b28259c203d67c4c963772dd7e9db652737"
+      },
+      "dist": {
+        "type": "zip",
+        "url": "https://api.github.com/repos/clue/reactphp-block/zipball/2f516b28259c203d67c4c963772dd7e9db652737",
+        "reference": "2f516b28259c203d67c4c963772dd7e9db652737",
+        "shasum": ""
+      },
+      "require": {
+        "php": ">=5.3",
+        "react/event-loop": "^1.0 || ^0.5 || ^0.4 || ^0.3.5",
+        "react/promise": "^2.7 || ^1.2.1",
+        "react/promise-timer": "^1.5"
+      },
+      "require-dev": {
+        "phpunit/phpunit": "^6.4 || ^5.7 || ^4.8.35"
+      },
+      "type": "library",
+      "autoload": {
+        "files": [
+          "src/functions_include.php"
+        ]
+      },
+      "notification-url": "https://packagist.org/downloads/",
+      "license": [
+        "MIT"
+      ],
+      "authors": [
+        {
+          "name": "Christian Lück",
+          "email": "christian@lueck.tv"
+        }
+      ],
+      "description": "Lightweight library that eases integrating async components built for ReactPHP in a traditional, blocking environment.",
+      "homepage": "https://github.com/clue/reactphp-block",
+      "keywords": [
+        "async",
+        "await",
+        "blocking",
+        "event loop",
+        "promise",
+        "reactphp",
+        "sleep",
+        "synchronous"
+      ],
+      "time": "2019-04-09T11:45:04+00:00"
+    },
+    {
+      "name": "clue/buzz-react",
+      "version": "v2.6.0",
+      "source": {
+        "type": "git",
+        "url": "https://github.com/clue/reactphp-buzz.git",
+        "reference": "83cc87d19fdc031cff3ddf3629d52ca95cbfbc92"
+      },
+      "dist": {
+        "type": "zip",
+        "url": "https://api.github.com/repos/clue/reactphp-buzz/zipball/83cc87d19fdc031cff3ddf3629d52ca95cbfbc92",
+        "reference": "83cc87d19fdc031cff3ddf3629d52ca95cbfbc92",
+        "shasum": ""
+      },
+      "require": {
+        "php": ">=5.3",
+        "psr/http-message": "^1.0",
+        "react/event-loop": "^1.0 || ^0.5 || ^0.4 || ^0.3",
+        "react/http-client": "^0.5.8",
+        "react/promise": "^2.2.1 || ^1.2.1",
+        "react/promise-stream": "^1.0 || ^0.1.1",
+        "react/promise-timer": "^1.2",
+        "react/socket": "^1.1",
+        "react/stream": "^1.0 || ^0.7",
+        "ringcentral/psr7": "^1.2"
+      },
+      "require-dev": {
+        "clue/block-react": "^1.0",
+        "clue/http-proxy-react": "^1.3",
+        "clue/reactphp-ssh-proxy": "^1.0",
+        "clue/socks-react": "^1.0",
+        "phpunit/phpunit": "^7.0 || ^6.4 || ^5.7 || ^4.8.35",
+        "react/http": "^0.8"
+      },
+      "type": "library",
+      "autoload": {
+        "psr-4": {
+          "Clue\\React\\Buzz\\": "src/"
+        }
+      },
+      "notification-url": "https://packagist.org/downloads/",
+      "license": [
+        "MIT"
+      ],
+      "authors": [
+        {
+          "name": "Christian Lück",
+          "email": "christian@lueck.tv"
+        }
+      ],
+      "description": "Simple, async PSR-7 HTTP client for concurrently processing any number of HTTP requests, built on top of ReactPHP",
+      "homepage": "https://github.com/clue/reactphp-buzz",
+      "keywords": [
+        "async",
+        "http",
+        "http client",
+        "psr-7",
+        "reactphp"
+      ],
+      "time": "2019-04-03T13:58:40+00:00"
+    },
+    {
+      "name": "clue/stream-filter",
+      "version": "v1.4.1",
+      "source": {
+        "type": "git",
+        "url": "https://github.com/clue/php-stream-filter.git",
+        "reference": "5a58cc30a8bd6a4eb8f856adf61dd3e013f53f71"
+      },
+      "dist": {
+        "type": "zip",
+        "url": "https://api.github.com/repos/clue/php-stream-filter/zipball/5a58cc30a8bd6a4eb8f856adf61dd3e013f53f71",
+        "reference": "5a58cc30a8bd6a4eb8f856adf61dd3e013f53f71",
+        "shasum": ""
+      },
+      "require": {
+        "php": ">=5.3"
+      },
+      "require-dev": {
+        "phpunit/phpunit": "^5.0 || ^4.8"
+      },
+      "type": "library",
+      "autoload": {
+        "psr-4": {
+          "Clue\\StreamFilter\\": "src/"
+        },
+        "files": [
+          "src/functions_include.php"
+        ]
+      },
+      "notification-url": "https://packagist.org/downloads/",
+      "license": [
+        "MIT"
+      ],
+      "authors": [
+        {
+          "name": "Christian Lück",
+          "email": "christian@lueck.tv"
+        }
+      ],
+      "description": "A simple and modern approach to stream filtering in PHP",
+      "homepage": "https://github.com/clue/php-stream-filter",
+      "keywords": [
+        "bucket brigade",
+        "callback",
+        "filter",
+        "php_user_filter",
+        "stream",
+        "stream_filter_append",
+        "stream_filter_register"
+      ],
+      "time": "2019-04-09T12:31:48+00:00"
+    },
+    {
+      "name": "doctrine/cache",
+      "version": "v1.8.0",
+      "source": {
+        "type": "git",
+        "url": "https://github.com/doctrine/cache.git",
+        "reference": "d768d58baee9a4862ca783840eca1b9add7a7f57"
+      },
+      "dist": {
+        "type": "zip",
+        "url": "https://api.github.com/repos/doctrine/cache/zipball/d768d58baee9a4862ca783840eca1b9add7a7f57",
+        "reference": "d768d58baee9a4862ca783840eca1b9add7a7f57",
+        "shasum": ""
+      },
+      "require": {
+        "php": "~7.1"
+      },
+      "conflict": {
+        "doctrine/common": ">2.2,<2.4"
+      },
+      "require-dev": {
+        "alcaeus/mongo-php-adapter": "^1.1",
+        "doctrine/coding-standard": "^4.0",
+        "mongodb/mongodb": "^1.1",
+        "phpunit/phpunit": "^7.0",
+        "predis/predis": "~1.0"
+      },
+      "suggest": {
+        "alcaeus/mongo-php-adapter": "Required to use legacy MongoDB driver"
+      },
+      "type": "library",
+      "extra": {
+        "branch-alias": {
+          "dev-master": "1.8.x-dev"
+        }
+      },
+      "autoload": {
+        "psr-4": {
+          "Doctrine\\Common\\Cache\\": "lib/Doctrine/Common/Cache"
+        }
+      },
+      "notification-url": "https://packagist.org/downloads/",
+      "license": [
+        "MIT"
+      ],
+      "authors": [
+        {
+          "name": "Roman Borschel",
+          "email": "roman@code-factory.org"
+        },
+        {
+          "name": "Benjamin Eberlei",
+          "email": "kontakt@beberlei.de"
+        },
+        {
+          "name": "Guilherme Blanco",
+          "email": "guilhermeblanco@gmail.com"
+        },
+        {
+          "name": "Jonathan Wage",
+          "email": "jonwage@gmail.com"
+        },
+        {
+          "name": "Johannes Schmitt",
+          "email": "schmittjoh@gmail.com"
+        }
+      ],
+      "description": "Caching library offering an object-oriented API for many cache backends",
+      "homepage": "https://www.doctrine-project.org",
+      "keywords": [
+        "cache",
+        "caching"
+      ],
+      "time": "2018-08-21T18:01:43+00:00"
+    },
+    {
+      "name": "doctrine/dbal",
+      "version": "v2.9.2",
+      "source": {
+        "type": "git",
+        "url": "https://github.com/doctrine/dbal.git",
+        "reference": "22800bd651c1d8d2a9719e2a3dc46d5108ebfcc9"
+      },
+      "dist": {
+        "type": "zip",
+        "url": "https://api.github.com/repos/doctrine/dbal/zipball/22800bd651c1d8d2a9719e2a3dc46d5108ebfcc9",
+        "reference": "22800bd651c1d8d2a9719e2a3dc46d5108ebfcc9",
+        "shasum": ""
+      },
+      "require": {
+        "doctrine/cache": "^1.0",
+        "doctrine/event-manager": "^1.0",
+        "ext-pdo": "*",
+        "php": "^7.1"
+      },
+      "require-dev": {
+        "doctrine/coding-standard": "^5.0",
+        "jetbrains/phpstorm-stubs": "^2018.1.2",
+        "phpstan/phpstan": "^0.10.1",
+        "phpunit/phpunit": "^7.4",
+        "symfony/console": "^2.0.5|^3.0|^4.0",
+        "symfony/phpunit-bridge": "^3.4.5|^4.0.5"
+      },
+      "suggest": {
+        "symfony/console": "For helpful console commands such as SQL execution and import of files."
+      },
+      "bin": [
+        "bin/doctrine-dbal"
+      ],
+      "type": "library",
+      "extra": {
+        "branch-alias": {
+          "dev-master": "2.9.x-dev",
+          "dev-develop": "3.0.x-dev"
+        }
+      },
+      "autoload": {
+        "psr-4": {
+          "Doctrine\\DBAL\\": "lib/Doctrine/DBAL"
+        }
+      },
+      "notification-url": "https://packagist.org/downloads/",
+      "license": [
+        "MIT"
+      ],
+      "authors": [
+        {
+          "name": "Roman Borschel",
+          "email": "roman@code-factory.org"
+        },
+        {
+          "name": "Benjamin Eberlei",
+          "email": "kontakt@beberlei.de"
+        },
+        {
+          "name": "Guilherme Blanco",
+          "email": "guilhermeblanco@gmail.com"
+        },
+        {
+          "name": "Jonathan Wage",
+          "email": "jonwage@gmail.com"
+        }
+      ],
+      "description": "Powerful PHP database abstraction layer (DBAL) with many features for database schema introspection and management.",
+      "homepage": "https://www.doctrine-project.org/projects/dbal.html",
+      "keywords": [
+        "abstraction",
+        "database",
+        "dbal",
+        "mysql",
+        "persistence",
+        "pgsql",
+        "php",
+        "queryobject"
+      ],
+      "time": "2018-12-31T03:27:51+00:00"
+    },
+    {
+      "name": "doctrine/event-manager",
+      "version": "v1.0.0",
+      "source": {
+        "type": "git",
+        "url": "https://github.com/doctrine/event-manager.git",
+        "reference": "a520bc093a0170feeb6b14e9d83f3a14452e64b3"
+      },
+      "dist": {
+        "type": "zip",
+        "url": "https://api.github.com/repos/doctrine/event-manager/zipball/a520bc093a0170feeb6b14e9d83f3a14452e64b3",
+        "reference": "a520bc093a0170feeb6b14e9d83f3a14452e64b3",
+        "shasum": ""
+      },
+      "require": {
+        "php": "^7.1"
+      },
+      "conflict": {
+        "doctrine/common": "<2.9@dev"
+      },
+      "require-dev": {
+        "doctrine/coding-standard": "^4.0",
+        "phpunit/phpunit": "^7.0"
+      },
+      "type": "library",
+      "extra": {
+        "branch-alias": {
+          "dev-master": "1.0.x-dev"
+        }
+      },
+      "autoload": {
+        "psr-4": {
+          "Doctrine\\Common\\": "lib/Doctrine/Common"
+        }
+      },
+      "notification-url": "https://packagist.org/downloads/",
+      "license": [
+        "MIT"
+      ],
+      "authors": [
+        {
+          "name": "Roman Borschel",
+          "email": "roman@code-factory.org"
+        },
+        {
+          "name": "Benjamin Eberlei",
+          "email": "kontakt@beberlei.de"
+        },
+        {
+          "name": "Guilherme Blanco",
+          "email": "guilhermeblanco@gmail.com"
+        },
+        {
+          "name": "Jonathan Wage",
+          "email": "jonwage@gmail.com"
+        },
+        {
+          "name": "Johannes Schmitt",
+          "email": "schmittjoh@gmail.com"
+        },
+        {
+          "name": "Marco Pivetta",
+          "email": "ocramius@gmail.com"
+        }
+      ],
+      "description": "Doctrine Event Manager component",
+      "homepage": "https://www.doctrine-project.org/projects/event-manager.html",
+      "keywords": [
+        "event",
+        "eventdispatcher",
+        "eventmanager"
+      ],
+      "time": "2018-06-11T11:59:03+00:00"
+    },
+    {
+      "name": "doctrine/inflector",
+      "version": "v1.3.0",
+      "source": {
+        "type": "git",
+        "url": "https://github.com/doctrine/inflector.git",
+        "reference": "5527a48b7313d15261292c149e55e26eae771b0a"
+      },
+      "dist": {
+        "type": "zip",
+        "url": "https://api.github.com/repos/doctrine/inflector/zipball/5527a48b7313d15261292c149e55e26eae771b0a",
+        "reference": "5527a48b7313d15261292c149e55e26eae771b0a",
+        "shasum": ""
+      },
+      "require": {
+        "php": "^7.1"
+      },
+      "require-dev": {
+        "phpunit/phpunit": "^6.2"
+      },
+      "type": "library",
+      "extra": {
+        "branch-alias": {
+          "dev-master": "1.3.x-dev"
+        }
+      },
+      "autoload": {
+        "psr-4": {
+          "Doctrine\\Common\\Inflector\\": "lib/Doctrine/Common/Inflector"
+        }
+      },
+      "notification-url": "https://packagist.org/downloads/",
+      "license": [
+        "MIT"
+      ],
+      "authors": [
+        {
+          "name": "Roman Borschel",
+          "email": "roman@code-factory.org"
+        },
+        {
+          "name": "Benjamin Eberlei",
+          "email": "kontakt@beberlei.de"
+        },
+        {
+          "name": "Guilherme Blanco",
+          "email": "guilhermeblanco@gmail.com"
+        },
+        {
+          "name": "Jonathan Wage",
+          "email": "jonwage@gmail.com"
+        },
+        {
+          "name": "Johannes Schmitt",
+          "email": "schmittjoh@gmail.com"
+        }
+      ],
+      "description": "Common String Manipulations with regard to casing and singular/plural rules.",
+      "homepage": "http://www.doctrine-project.org",
+      "keywords": [
+        "inflection",
+        "pluralize",
+        "singularize",
+        "string"
+      ],
+      "time": "2018-01-09T20:05:19+00:00"
+    },
+    {
+      "name": "doctrine/instantiator",
+      "version": "1.2.0",
+      "source": {
+        "type": "git",
+        "url": "https://github.com/doctrine/instantiator.git",
+        "reference": "a2c590166b2133a4633738648b6b064edae0814a"
+      },
+      "dist": {
+        "type": "zip",
+        "url": "https://api.github.com/repos/doctrine/instantiator/zipball/a2c590166b2133a4633738648b6b064edae0814a",
+        "reference": "a2c590166b2133a4633738648b6b064edae0814a",
+        "shasum": ""
+      },
+      "require": {
+        "php": "^7.1"
+      },
+      "require-dev": {
+        "doctrine/coding-standard": "^6.0",
+        "ext-pdo": "*",
+        "ext-phar": "*",
+        "phpbench/phpbench": "^0.13",
+        "phpstan/phpstan-phpunit": "^0.11",
+        "phpstan/phpstan-shim": "^0.11",
+        "phpunit/phpunit": "^7.0"
+      },
+      "type": "library",
+      "extra": {
+        "branch-alias": {
+          "dev-master": "1.2.x-dev"
+        }
+      },
+      "autoload": {
+        "psr-4": {
+          "Doctrine\\Instantiator\\": "src/Doctrine/Instantiator/"
+        }
+      },
+      "notification-url": "https://packagist.org/downloads/",
+      "license": [
+        "MIT"
+      ],
+      "authors": [
+        {
+          "name": "Marco Pivetta",
+          "email": "ocramius@gmail.com",
+          "homepage": "http://ocramius.github.com/"
+        }
+      ],
+      "description": "A small, lightweight utility to instantiate objects in PHP without invoking their constructors",
+      "homepage": "https://www.doctrine-project.org/projects/instantiator.html",
+      "keywords": [
+        "constructor",
+        "instantiate"
+      ],
+      "time": "2019-03-17T17:37:11+00:00"
+    },
+    {
+      "name": "evenement/evenement",
+      "version": "v3.0.1",
+      "source": {
+        "type": "git",
+        "url": "https://github.com/igorw/evenement.git",
+        "reference": "531bfb9d15f8aa57454f5f0285b18bec903b8fb7"
+      },
+      "dist": {
+        "type": "zip",
+        "url": "https://api.github.com/repos/igorw/evenement/zipball/531bfb9d15f8aa57454f5f0285b18bec903b8fb7",
+        "reference": "531bfb9d15f8aa57454f5f0285b18bec903b8fb7",
+        "shasum": ""
+      },
+      "require": {
+        "php": ">=7.0"
+      },
+      "require-dev": {
+        "phpunit/phpunit": "^6.0"
+      },
+      "type": "library",
+      "autoload": {
+        "psr-0": {
+          "Evenement": "src"
+        }
+      },
+      "notification-url": "https://packagist.org/downloads/",
+      "license": [
+        "MIT"
+      ],
+      "authors": [
+        {
+          "name": "Igor Wiedler",
+          "email": "igor@wiedler.ch"
+        }
+      ],
+      "description": "Événement is a very simple event dispatching library for PHP",
+      "keywords": [
+        "event-dispatcher",
+        "event-emitter"
+      ],
+      "time": "2017-07-23T21:35:13+00:00"
+    },
+    {
+      "name": "guzzlehttp/psr7",
+      "version": "1.5.2",
+      "source": {
+        "type": "git",
+        "url": "https://github.com/guzzle/psr7.git",
+        "reference": "9f83dded91781a01c63574e387eaa769be769115"
+      },
+      "dist": {
+        "type": "zip",
+        "url": "https://api.github.com/repos/guzzle/psr7/zipball/9f83dded91781a01c63574e387eaa769be769115",
+        "reference": "9f83dded91781a01c63574e387eaa769be769115",
+        "shasum": ""
+      },
+      "require": {
+        "php": ">=5.4.0",
+        "psr/http-message": "~1.0",
+        "ralouphie/getallheaders": "^2.0.5"
+      },
+      "provide": {
+        "psr/http-message-implementation": "1.0"
+      },
+      "require-dev": {
+        "phpunit/phpunit": "~4.8.36 || ^5.7.27 || ^6.5.8"
+      },
+      "type": "library",
+      "extra": {
+        "branch-alias": {
+          "dev-master": "1.5-dev"
+        }
+      },
+      "autoload": {
+        "psr-4": {
+          "GuzzleHttp\\Psr7\\": "src/"
+        },
+        "files": [
+          "src/functions_include.php"
+        ]
+      },
+      "notification-url": "https://packagist.org/downloads/",
+      "license": [
+        "MIT"
+      ],
+      "authors": [
+        {
+          "name": "Michael Dowling",
+          "email": "mtdowling@gmail.com",
+          "homepage": "https://github.com/mtdowling"
+        },
+        {
+          "name": "Tobias Schultze",
+          "homepage": "https://github.com/Tobion"
+        }
+      ],
+      "description": "PSR-7 message implementation that also provides common utility methods",
+      "keywords": [
+        "http",
+        "message",
+        "psr-7",
+        "request",
+        "response",
+        "stream",
+        "uri",
+        "url"
+      ],
+      "time": "2018-12-04T20:46:45+00:00"
+    },
+    {
+      "name": "indigophp/hash-compat",
+      "version": "v1.1.0",
+      "source": {
+        "type": "git",
+        "url": "https://github.com/indigophp/hash-compat.git",
+        "reference": "43a19f42093a0cd2d11874dff9d891027fc42214"
+      },
+      "dist": {
+        "type": "zip",
+        "url": "https://api.github.com/repos/indigophp/hash-compat/zipball/43a19f42093a0cd2d11874dff9d891027fc42214",
+        "reference": "43a19f42093a0cd2d11874dff9d891027fc42214",
+        "shasum": ""
+      },
+      "require": {
+        "php": ">=5.3"
+      },
+      "require-dev": {
+        "phpunit/phpunit": "~4.4"
+      },
+      "type": "library",
+      "extra": {
+        "branch-alias": {
+          "dev-master": "1.2-dev"
+        }
+      },
+      "autoload": {
+        "files": [
+          "src/hash_equals.php",
+          "src/hash_pbkdf2.php"
+        ]
+      },
+      "notification-url": "https://packagist.org/downloads/",
+      "license": [
+        "MIT"
+      ],
+      "authors": [
+        {
+          "name": "Márk Sági-Kazár",
+          "email": "mark.sagikazar@gmail.com"
+        }
+      ],
+      "description": "Backports hash_* functionality to older PHP versions",
+      "homepage": "https://indigophp.com",
+      "keywords": [
+        "hash",
+        "hash_equals",
+        "hash_pbkdf2"
+      ],
+      "time": "2015-08-22T07:03:35+00:00"
+    },
+    {
+      "name": "intervention/image",
+      "version": "2.4.2",
+      "source": {
+        "type": "git",
+        "url": "https://github.com/Intervention/image.git",
+        "reference": "e82d274f786e3d4b866a59b173f42e716f0783eb"
+      },
+      "dist": {
+        "type": "zip",
+        "url": "https://api.github.com/repos/Intervention/image/zipball/e82d274f786e3d4b866a59b173f42e716f0783eb",
+        "reference": "e82d274f786e3d4b866a59b173f42e716f0783eb",
+        "shasum": ""
+      },
+      "require": {
+        "ext-fileinfo": "*",
+        "guzzlehttp/psr7": "~1.1",
+        "php": ">=5.4.0"
+      },
+      "require-dev": {
+        "mockery/mockery": "~0.9.2",
+        "phpunit/phpunit": "^4.8 || ^5.7"
+      },
+      "suggest": {
+        "ext-gd": "to use GD library based image processing.",
+        "ext-imagick": "to use Imagick based image processing.",
+        "intervention/imagecache": "Caching extension for the Intervention Image library"
+      },
+      "type": "library",
+      "extra": {
+        "branch-alias": {
+          "dev-master": "2.4-dev"
+        },
+        "laravel": {
+          "providers": [
+            "Intervention\\Image\\ImageServiceProvider"
+          ],
+          "aliases": {
+            "Image": "Intervention\\Image\\Facades\\Image"
+          }
+        }
+      },
+      "autoload": {
+        "psr-4": {
+          "Intervention\\Image\\": "src/Intervention/Image"
+        }
+      },
+      "notification-url": "https://packagist.org/downloads/",
+      "license": [
+        "MIT"
+      ],
+      "authors": [
+        {
+          "name": "Oliver Vogel",
+          "email": "oliver@olivervogel.com",
+          "homepage": "http://olivervogel.com/"
+        }
+      ],
+      "description": "Image handling and manipulation library with support for Laravel integration",
+      "homepage": "http://image.intervention.io/",
+      "keywords": [
+        "gd",
+        "image",
+        "imagick",
+        "laravel",
+        "thumbnail",
+        "watermark"
+      ],
+      "time": "2018-05-29T14:19:03+00:00"
+    },
+    {
+      "name": "jean85/pretty-package-versions",
+      "version": "1.2",
+      "source": {
+        "type": "git",
+        "url": "https://github.com/Jean85/pretty-package-versions.git",
+        "reference": "75c7effcf3f77501d0e0caa75111aff4daa0dd48"
+      },
+      "dist": {
+        "type": "zip",
+        "url": "https://api.github.com/repos/Jean85/pretty-package-versions/zipball/75c7effcf3f77501d0e0caa75111aff4daa0dd48",
+        "reference": "75c7effcf3f77501d0e0caa75111aff4daa0dd48",
+        "shasum": ""
+      },
+      "require": {
+        "ocramius/package-versions": "^1.2.0",
+        "php": "^7.0"
+      },
+      "require-dev": {
+        "phpunit/phpunit": "^6.0"
+      },
+      "type": "library",
+      "extra": {
+        "branch-alias": {
+          "dev-master": "1.x-dev"
+        }
+      },
+      "autoload": {
+        "psr-4": {
+          "Jean85\\": "src/"
+        }
+      },
+      "notification-url": "https://packagist.org/downloads/",
+      "license": [
+        "MIT"
+      ],
+      "authors": [
+        {
+          "name": "Alessandro Lai",
+          "email": "alessandro.lai85@gmail.com"
+        }
+      ],
+      "description": "A wrapper for ocramius/package-versions to get pretty versions strings",
+      "keywords": [
+        "composer",
+        "package",
+        "release",
+        "versions"
+      ],
+      "time": "2018-06-13T13:22:40+00:00"
+    },
+    {
+      "name": "league/html-to-markdown",
+      "version": "4.8.1",
+      "source": {
+        "type": "git",
+        "url": "https://github.com/thephpleague/html-to-markdown.git",
+        "reference": "250d1bf45f80d15594fb6b316df777d6d4c97ad1"
+      },
+      "dist": {
+        "type": "zip",
+        "url": "https://api.github.com/repos/thephpleague/html-to-markdown/zipball/250d1bf45f80d15594fb6b316df777d6d4c97ad1",
+        "reference": "250d1bf45f80d15594fb6b316df777d6d4c97ad1",
+        "shasum": ""
+      },
+      "require": {
+        "ext-dom": "*",
+        "ext-xml": "*",
+        "php": ">=5.3.3"
+      },
+      "require-dev": {
+        "mikehaertl/php-shellcommand": "~1.1.0",
+        "phpunit/phpunit": "4.*",
+        "scrutinizer/ocular": "~1.1"
+      },
+      "bin": [
+        "bin/html-to-markdown"
+      ],
+      "type": "library",
+      "extra": {
+        "branch-alias": {
+          "dev-master": "4.9-dev"
+        }
+      },
+      "autoload": {
+        "psr-4": {
+          "League\\HTMLToMarkdown\\": "src/"
+        }
+      },
+      "notification-url": "https://packagist.org/downloads/",
+      "license": [
+        "MIT"
+      ],
+      "authors": [
+        {
+          "name": "Nick Cernis",
+          "email": "nick@cern.is",
+          "homepage": "http://modernnerd.net",
+          "role": "Original Author"
+        },
+        {
+          "name": "Colin O'Dell",
+          "email": "colinodell@gmail.com",
+          "homepage": "https://www.colinodell.com",
+          "role": "Lead Developer"
+        }
+      ],
+      "description": "An HTML-to-markdown conversion helper for PHP",
+      "homepage": "https://github.com/thephpleague/html-to-markdown",
+      "keywords": [
+        "html",
+        "markdown"
+      ],
+      "time": "2018-12-24T17:21:44+00:00"
+    },
+    {
+      "name": "masterminds/html5",
+      "version": "2.6.0",
+      "source": {
+        "type": "git",
+        "url": "https://github.com/Masterminds/html5-php.git",
+        "reference": "c961ca6a0a81dc6b55b6859b3f9ea7f402edf9ad"
+      },
+      "dist": {
+        "type": "zip",
+        "url": "https://api.github.com/repos/Masterminds/html5-php/zipball/c961ca6a0a81dc6b55b6859b3f9ea7f402edf9ad",
+        "reference": "c961ca6a0a81dc6b55b6859b3f9ea7f402edf9ad",
+        "shasum": ""
+      },
+      "require": {
+        "ext-ctype": "*",
+        "ext-dom": "*",
+        "ext-libxml": "*",
+        "php": ">=5.3.0"
+      },
+      "require-dev": {
+        "phpunit/phpunit": "^4.8.35",
+        "sami/sami": "~2.0",
+        "satooshi/php-coveralls": "1.0.*"
+      },
+      "type": "library",
+      "extra": {
+        "branch-alias": {
+          "dev-master": "2.6-dev"
+        }
+      },
+      "autoload": {
+        "psr-4": {
+          "Masterminds\\": "src"
+        }
+      },
+      "notification-url": "https://packagist.org/downloads/",
+      "license": [
+        "MIT"
+      ],
+      "authors": [
+        {
+          "name": "Matt Butcher",
+          "email": "technosophos@gmail.com"
+        },
+        {
+          "name": "Asmir Mustafic",
+          "email": "goetas@gmail.com"
+        },
+        {
+          "name": "Matt Farina",
+          "email": "matt@mattfarina.com"
+        }
+      ],
+      "description": "An HTML5 parser and serializer.",
+      "homepage": "http://masterminds.github.io/html5-php",
+      "keywords": [
+        "HTML5",
+        "dom",
+        "html",
+        "parser",
+        "querypath",
+        "serializer",
+        "xml"
+      ],
+      "time": "2019-03-10T11:41:28+00:00"
+    },
+    {
+      "name": "monolog/monolog",
+      "version": "1.24.0",
+      "source": {
+        "type": "git",
+        "url": "https://github.com/Seldaek/monolog.git",
+        "reference": "bfc9ebb28f97e7a24c45bdc3f0ff482e47bb0266"
+      },
+      "dist": {
+        "type": "zip",
+        "url": "https://api.github.com/repos/Seldaek/monolog/zipball/bfc9ebb28f97e7a24c45bdc3f0ff482e47bb0266",
+        "reference": "bfc9ebb28f97e7a24c45bdc3f0ff482e47bb0266",
+        "shasum": ""
+      },
+      "require": {
+        "php": ">=5.3.0",
+        "psr/log": "~1.0"
+      },
+      "provide": {
+        "psr/log-implementation": "1.0.0"
+      },
+      "require-dev": {
+        "aws/aws-sdk-php": "^2.4.9 || ^3.0",
+        "doctrine/couchdb": "~1.0@dev",
+        "graylog2/gelf-php": "~1.0",
+        "jakub-onderka/php-parallel-lint": "0.9",
+        "php-amqplib/php-amqplib": "~2.4",
+        "php-console/php-console": "^3.1.3",
+        "phpunit/phpunit": "~4.5",
+        "phpunit/phpunit-mock-objects": "2.3.0",
+        "ruflin/elastica": ">=0.90 <3.0",
+        "sentry/sentry": "^0.13",
+        "swiftmailer/swiftmailer": "^5.3|^6.0"
+      },
+      "suggest": {
+        "aws/aws-sdk-php": "Allow sending log messages to AWS services like DynamoDB",
+        "doctrine/couchdb": "Allow sending log messages to a CouchDB server",
+        "ext-amqp": "Allow sending log messages to an AMQP server (1.0+ required)",
+        "ext-mongo": "Allow sending log messages to a MongoDB server",
+        "graylog2/gelf-php": "Allow sending log messages to a GrayLog2 server",
+        "mongodb/mongodb": "Allow sending log messages to a MongoDB server via PHP Driver",
+        "php-amqplib/php-amqplib": "Allow sending log messages to an AMQP server using php-amqplib",
+        "php-console/php-console": "Allow sending log messages to Google Chrome",
+        "rollbar/rollbar": "Allow sending log messages to Rollbar",
+        "ruflin/elastica": "Allow sending log messages to an Elastic Search server",
+        "sentry/sentry": "Allow sending log messages to a Sentry server"
+      },
+      "type": "library",
+      "extra": {
+        "branch-alias": {
+          "dev-master": "2.0.x-dev"
+        }
+      },
+      "autoload": {
+        "psr-4": {
+          "Monolog\\": "src/Monolog"
+        }
+      },
+      "notification-url": "https://packagist.org/downloads/",
+      "license": [
+        "MIT"
+      ],
+      "authors": [
+        {
+          "name": "Jordi Boggiano",
+          "email": "j.boggiano@seld.be",
+          "homepage": "http://seld.be"
+        }
+      ],
+      "description": "Sends your logs to files, sockets, inboxes, databases and various web services",
+      "homepage": "http://github.com/Seldaek/monolog",
+      "keywords": [
+        "log",
+        "logging",
+        "psr-3"
+      ],
+      "time": "2018-11-05T09:00:11+00:00"
+    },
+    {
+      "name": "nesbot/carbon",
+      "version": "2.18.0",
+      "source": {
+        "type": "git",
+        "url": "https://github.com/briannesbitt/Carbon.git",
+        "reference": "8322b7bd1805be31867c13bf3cdaab948a0dd406"
+      },
+      "dist": {
+        "type": "zip",
+        "url": "https://api.github.com/repos/briannesbitt/Carbon/zipball/8322b7bd1805be31867c13bf3cdaab948a0dd406",
+        "reference": "8322b7bd1805be31867c13bf3cdaab948a0dd406",
+        "shasum": ""
+      },
+      "require": {
+        "ext-json": "*",
+        "php": "^7.1.8 || ^8.0",
+        "symfony/translation": "^3.4 || ^4.0"
+      },
+      "require-dev": {
+        "friendsofphp/php-cs-fixer": "^2.14 || ^3.0",
+        "kylekatarnls/multi-tester": "^1.1",
+        "phpmd/phpmd": "^2.6",
+        "phpstan/phpstan": "^0.11",
+        "phpunit/phpunit": "^7.5 || ^8.0",
+        "squizlabs/php_codesniffer": "^3.4"
+      },
+      "type": "library",
+      "extra": {
+        "laravel": {
+          "providers": [
+            "Carbon\\Laravel\\ServiceProvider"
+          ]
+        }
+      },
+      "autoload": {
+        "psr-4": {
+          "Carbon\\": "src/Carbon/"
+        }
+      },
+      "notification-url": "https://packagist.org/downloads/",
+      "license": [
+        "MIT"
+      ],
+      "authors": [
+        {
+          "name": "Brian Nesbitt",
+          "email": "brian@nesbot.com",
+          "homepage": "http://nesbot.com"
+        }
+      ],
+      "description": "A simple API extension for DateTime.",
+      "homepage": "http://carbon.nesbot.com",
+      "keywords": [
+        "date",
+        "datetime",
+        "time"
+      ],
+      "time": "2019-05-16T18:44:35+00:00"
+    },
+    {
+      "name": "ocramius/package-versions",
+      "version": "1.4.0",
+      "source": {
+        "type": "git",
+        "url": "https://github.com/Ocramius/PackageVersions.git",
+        "reference": "a4d4b60d0e60da2487bd21a2c6ac089f85570dbb"
+      },
+      "dist": {
+        "type": "zip",
+        "url": "https://api.github.com/repos/Ocramius/PackageVersions/zipball/a4d4b60d0e60da2487bd21a2c6ac089f85570dbb",
+        "reference": "a4d4b60d0e60da2487bd21a2c6ac089f85570dbb",
+        "shasum": ""
+      },
+      "require": {
+        "composer-plugin-api": "^1.0.0",
+        "php": "^7.1.0"
+      },
+      "require-dev": {
+        "composer/composer": "^1.6.3",
+        "doctrine/coding-standard": "^5.0.1",
+        "ext-zip": "*",
+        "infection/infection": "^0.7.1",
+        "phpunit/phpunit": "^7.0.0"
+      },
+      "type": "composer-plugin",
+      "extra": {
+        "class": "PackageVersions\\Installer",
+        "branch-alias": {
+          "dev-master": "2.0.x-dev"
+        }
+      },
+      "autoload": {
+        "psr-4": {
+          "PackageVersions\\": "src/PackageVersions"
+        }
+      },
+      "notification-url": "https://packagist.org/downloads/",
+      "license": [
+        "MIT"
+      ],
+      "authors": [
+        {
+          "name": "Marco Pivetta",
+          "email": "ocramius@gmail.com"
+        }
+      ],
+      "description": "Composer plugin that provides efficient querying for installed package versions (no runtime IO)",
+      "time": "2019-02-21T12:16:21+00:00"
+    },
+    {
+      "name": "paragonie/random_compat",
+      "version": "v9.99.99",
+      "source": {
+        "type": "git",
+        "url": "https://github.com/paragonie/random_compat.git",
+        "reference": "84b4dfb120c6f9b4ff7b3685f9b8f1aa365a0c95"
+      },
+      "dist": {
+        "type": "zip",
+        "url": "https://api.github.com/repos/paragonie/random_compat/zipball/84b4dfb120c6f9b4ff7b3685f9b8f1aa365a0c95",
+        "reference": "84b4dfb120c6f9b4ff7b3685f9b8f1aa365a0c95",
+        "shasum": ""
+      },
+      "require": {
+        "php": "^7"
+      },
+      "require-dev": {
+        "phpunit/phpunit": "4.*|5.*",
+        "vimeo/psalm": "^1"
+      },
+      "suggest": {
+        "ext-libsodium": "Provides a modern crypto API that can be used to generate random bytes."
+      },
+      "type": "library",
+      "notification-url": "https://packagist.org/downloads/",
+      "license": [
+        "MIT"
+      ],
+      "authors": [
+        {
+          "name": "Paragon Initiative Enterprises",
+          "email": "security@paragonie.com",
+          "homepage": "https://paragonie.com"
+        }
+      ],
+      "description": "PHP 5.x polyfill for random_bytes() and random_int() from PHP 7",
+      "keywords": [
+        "csprng",
+        "polyfill",
+        "pseudorandom",
+        "random"
+      ],
+      "time": "2018-07-02T15:55:56+00:00"
+    },
+    {
+      "name": "php-http/client-common",
+      "version": "2.0.0",
+      "source": {
+        "type": "git",
+        "url": "https://github.com/php-http/client-common.git",
+        "reference": "2b8aa3c4910afc21146a9c8f96adb266e869517a"
+      },
+      "dist": {
+        "type": "zip",
+        "url": "https://api.github.com/repos/php-http/client-common/zipball/2b8aa3c4910afc21146a9c8f96adb266e869517a",
+        "reference": "2b8aa3c4910afc21146a9c8f96adb266e869517a",
+        "shasum": ""
+      },
+      "require": {
+        "php": "^7.1",
+        "php-http/httplug": "^2.0",
+        "php-http/message": "^1.6",
+        "php-http/message-factory": "^1.0",
+        "symfony/options-resolver": " ^3.4.20 || ^4.0.15 || ^4.1.9 || ^4.2.1"
+      },
+      "require-dev": {
+        "doctrine/instantiator": "^1.1",
+        "guzzlehttp/psr7": "^1.4",
+        "phpspec/phpspec": "^5.1",
+        "phpspec/prophecy": "^1.8",
+        "sebastian/comparator": "^3.0"
+      },
+      "suggest": {
+        "ext-json": "To detect JSON responses with the ContentTypePlugin",
+        "ext-libxml": "To detect XML responses with the ContentTypePlugin",
+        "php-http/cache-plugin": "PSR-6 Cache plugin",
+        "php-http/logger-plugin": "PSR-3 Logger plugin",
+        "php-http/stopwatch-plugin": "Symfony Stopwatch plugin"
+      },
+      "type": "library",
+      "extra": {
+        "branch-alias": {
+          "dev-master": "2.0.x-dev"
+        }
+      },
+      "autoload": {
+        "psr-4": {
+          "Http\\Client\\Common\\": "src/"
+        }
+      },
+      "notification-url": "https://packagist.org/downloads/",
+      "license": [
+        "MIT"
+      ],
+      "authors": [
+        {
+          "name": "Márk Sági-Kazár",
+          "email": "mark.sagikazar@gmail.com"
+        }
+      ],
+      "description": "Common HTTP Client implementations and tools for HTTPlug",
+      "homepage": "http://httplug.io",
+      "keywords": [
+        "client",
+        "common",
+        "http",
+        "httplug"
+      ],
+      "time": "2019-02-03T16:49:09+00:00"
+    },
+    {
+      "name": "php-http/discovery",
+      "version": "1.6.1",
+      "source": {
+        "type": "git",
+        "url": "https://github.com/php-http/discovery.git",
+        "reference": "684855f2c2e9d0a61868b8f8d6bd0295c8a4b651"
+      },
+      "dist": {
+        "type": "zip",
+        "url": "https://api.github.com/repos/php-http/discovery/zipball/684855f2c2e9d0a61868b8f8d6bd0295c8a4b651",
+        "reference": "684855f2c2e9d0a61868b8f8d6bd0295c8a4b651",
+        "shasum": ""
+      },
+      "require": {
+        "php": "^5.5 || ^7.0"
+      },
+      "conflict": {
+        "nyholm/psr7": "<1.0"
+      },
+      "require-dev": {
+        "php-http/httplug": "^1.0 || ^2.0",
+        "php-http/message-factory": "^1.0",
+        "phpspec/phpspec": "^2.4",
+        "puli/composer-plugin": "1.0.0-beta10"
+      },
+      "suggest": {
+        "php-http/message": "Allow to use Guzzle, Diactoros or Slim Framework factories",
+        "puli/composer-plugin": "Sets up Puli which is recommended for Discovery to work. Check http://docs.php-http.org/en/latest/discovery.html for more details."
+      },
+      "type": "library",
+      "extra": {
+        "branch-alias": {
+          "dev-master": "1.5-dev"
+        }
+      },
+      "autoload": {
+        "psr-4": {
+          "Http\\Discovery\\": "src/"
+        }
+      },
+      "notification-url": "https://packagist.org/downloads/",
+      "license": [
+        "MIT"
+      ],
+      "authors": [
+        {
+          "name": "Márk Sági-Kazár",
+          "email": "mark.sagikazar@gmail.com"
+        }
+      ],
+      "description": "Finds installed HTTPlug implementations and PSR-7 message factories",
+      "homepage": "http://php-http.org",
+      "keywords": [
+        "adapter",
+        "client",
+        "discovery",
+        "factory",
+        "http",
+        "message",
+        "psr7"
+      ],
+      "time": "2019-02-23T07:42:53+00:00"
+    },
+    {
+      "name": "php-http/httplug",
+      "version": "v2.0.0",
+      "source": {
+        "type": "git",
+        "url": "https://github.com/php-http/httplug.git",
+        "reference": "b3842537338c949f2469557ef4ad4bdc47b58603"
+      },
+      "dist": {
+        "type": "zip",
+        "url": "https://api.github.com/repos/php-http/httplug/zipball/b3842537338c949f2469557ef4ad4bdc47b58603",
+        "reference": "b3842537338c949f2469557ef4ad4bdc47b58603",
+        "shasum": ""
+      },
+      "require": {
+        "php": "^7.0",
+        "php-http/promise": "^1.0",
+        "psr/http-client": "^1.0",
+        "psr/http-message": "^1.0"
+      },
+      "require-dev": {
+        "henrikbjorn/phpspec-code-coverage": "^1.0",
+        "phpspec/phpspec": "^2.4"
+      },
+      "type": "library",
+      "extra": {
+        "branch-alias": {
+          "dev-master": "2.0.x-dev"
+        }
+      },
+      "autoload": {
+        "psr-4": {
+          "Http\\Client\\": "src/"
+        }
+      },
+      "notification-url": "https://packagist.org/downloads/",
+      "license": [
+        "MIT"
+      ],
+      "authors": [
+        {
+          "name": "Eric GELOEN",
+          "email": "geloen.eric@gmail.com"
+        },
+        {
+          "name": "Márk Sági-Kazár",
+          "email": "mark.sagikazar@gmail.com"
+        }
+      ],
+      "description": "HTTPlug, the HTTP client abstraction for PHP",
+      "homepage": "http://httplug.io",
+      "keywords": [
+        "client",
+        "http"
+      ],
+      "time": "2018-10-31T09:14:44+00:00"
+    },
+    {
+      "name": "php-http/message",
+      "version": "1.7.2",
+      "source": {
+        "type": "git",
+        "url": "https://github.com/php-http/message.git",
+        "reference": "b159ffe570dffd335e22ef0b91a946eacb182fa1"
+      },
+      "dist": {
+        "type": "zip",
+        "url": "https://api.github.com/repos/php-http/message/zipball/b159ffe570dffd335e22ef0b91a946eacb182fa1",
+        "reference": "b159ffe570dffd335e22ef0b91a946eacb182fa1",
+        "shasum": ""
+      },
+      "require": {
+        "clue/stream-filter": "^1.4",
+        "php": "^5.4 || ^7.0",
+        "php-http/message-factory": "^1.0.2",
+        "psr/http-message": "^1.0"
+      },
+      "provide": {
+        "php-http/message-factory-implementation": "1.0"
+      },
+      "require-dev": {
+        "akeneo/phpspec-skip-example-extension": "^1.0",
+        "coduo/phpspec-data-provider-extension": "^1.0",
+        "ext-zlib": "*",
+        "guzzlehttp/psr7": "^1.0",
+        "henrikbjorn/phpspec-code-coverage": "^1.0",
+        "phpspec/phpspec": "^2.4",
+        "slim/slim": "^3.0",
+        "zendframework/zend-diactoros": "^1.0"
+      },
+      "suggest": {
+        "ext-zlib": "Used with compressor/decompressor streams",
+        "guzzlehttp/psr7": "Used with Guzzle PSR-7 Factories",
+        "slim/slim": "Used with Slim Framework PSR-7 implementation",
+        "zendframework/zend-diactoros": "Used with Diactoros Factories"
+      },
+      "type": "library",
+      "extra": {
+        "branch-alias": {
+          "dev-master": "1.6-dev"
+        }
+      },
+      "autoload": {
+        "psr-4": {
+          "Http\\Message\\": "src/"
+        },
+        "files": [
+          "src/filters.php"
+        ]
+      },
+      "notification-url": "https://packagist.org/downloads/",
+      "license": [
+        "MIT"
+      ],
+      "authors": [
+        {
+          "name": "Márk Sági-Kazár",
+          "email": "mark.sagikazar@gmail.com"
+        }
+      ],
+      "description": "HTTP Message related tools",
+      "homepage": "http://php-http.org",
+      "keywords": [
+        "http",
+        "message",
+        "psr-7"
+      ],
+      "time": "2018-11-01T09:32:41+00:00"
+    },
+    {
+      "name": "php-http/message-factory",
+      "version": "v1.0.2",
+      "source": {
+        "type": "git",
+        "url": "https://github.com/php-http/message-factory.git",
+        "reference": "a478cb11f66a6ac48d8954216cfed9aa06a501a1"
+      },
+      "dist": {
+        "type": "zip",
+        "url": "https://api.github.com/repos/php-http/message-factory/zipball/a478cb11f66a6ac48d8954216cfed9aa06a501a1",
+        "reference": "a478cb11f66a6ac48d8954216cfed9aa06a501a1",
+        "shasum": ""
+      },
+      "require": {
+        "php": ">=5.4",
+        "psr/http-message": "^1.0"
+      },
+      "type": "library",
+      "extra": {
+        "branch-alias": {
+          "dev-master": "1.0-dev"
+        }
+      },
+      "autoload": {
+        "psr-4": {
+          "Http\\Message\\": "src/"
+        }
+      },
+      "notification-url": "https://packagist.org/downloads/",
+      "license": [
+        "MIT"
+      ],
+      "authors": [
+        {
+          "name": "Márk Sági-Kazár",
+          "email": "mark.sagikazar@gmail.com"
+        }
+      ],
+      "description": "Factory interfaces for PSR-7 HTTP Message",
+      "homepage": "http://php-http.org",
+      "keywords": [
+        "factory",
+        "http",
+        "message",
+        "stream",
+        "uri"
+      ],
+      "time": "2015-12-19T14:08:53+00:00"
+    },
+    {
+      "name": "php-http/promise",
+      "version": "v1.0.0",
+      "source": {
+        "type": "git",
+        "url": "https://github.com/php-http/promise.git",
+        "reference": "dc494cdc9d7160b9a09bd5573272195242ce7980"
+      },
+      "dist": {
+        "type": "zip",
+        "url": "https://api.github.com/repos/php-http/promise/zipball/dc494cdc9d7160b9a09bd5573272195242ce7980",
+        "reference": "dc494cdc9d7160b9a09bd5573272195242ce7980",
+        "shasum": ""
+      },
+      "require-dev": {
+        "henrikbjorn/phpspec-code-coverage": "^1.0",
+        "phpspec/phpspec": "^2.4"
+      },
+      "type": "library",
+      "extra": {
+        "branch-alias": {
+          "dev-master": "1.1-dev"
+        }
+      },
+      "autoload": {
+        "psr-4": {
+          "Http\\Promise\\": "src/"
+        }
+      },
+      "notification-url": "https://packagist.org/downloads/",
+      "license": [
+        "MIT"
+      ],
+      "authors": [
+        {
+          "name": "Márk Sági-Kazár",
+          "email": "mark.sagikazar@gmail.com"
+        },
+        {
+          "name": "Joel Wurtz",
+          "email": "joel.wurtz@gmail.com"
+        }
+      ],
+      "description": "Promise used for asynchronous HTTP requests",
+      "homepage": "http://httplug.io",
+      "keywords": [
+        "promise"
+      ],
+      "time": "2016-01-26T13:27:02+00:00"
+    },
+    {
+      "name": "psr/http-client",
+      "version": "1.0.0",
+      "source": {
+        "type": "git",
+        "url": "https://github.com/php-fig/http-client.git",
+        "reference": "496a823ef742b632934724bf769560c2a5c7c44e"
+      },
+      "dist": {
+        "type": "zip",
+        "url": "https://api.github.com/repos/php-fig/http-client/zipball/496a823ef742b632934724bf769560c2a5c7c44e",
+        "reference": "496a823ef742b632934724bf769560c2a5c7c44e",
+        "shasum": ""
+      },
+      "require": {
+        "php": "^7.0",
+        "psr/http-message": "^1.0"
+      },
+      "type": "library",
+      "extra": {
+        "branch-alias": {
+          "dev-master": "1.0.x-dev"
+        }
+      },
+      "autoload": {
+        "psr-4": {
+          "Psr\\Http\\Client\\": "src/"
+        }
+      },
+      "notification-url": "https://packagist.org/downloads/",
+      "license": [
+        "MIT"
+      ],
+      "authors": [
+        {
+          "name": "PHP-FIG",
+          "homepage": "http://www.php-fig.org/"
+        }
+      ],
+      "description": "Common interface for HTTP clients",
+      "homepage": "https://github.com/php-fig/http-client",
+      "keywords": [
+        "http",
+        "http-client",
+        "psr",
+        "psr-18"
+      ],
+      "time": "2018-10-30T23:29:13+00:00"
+    },
+    {
+      "name": "psr/http-factory",
+      "version": "1.0.1",
+      "source": {
+        "type": "git",
+        "url": "https://github.com/php-fig/http-factory.git",
+        "reference": "12ac7fcd07e5b077433f5f2bee95b3a771bf61be"
+      },
+      "dist": {
+        "type": "zip",
+        "url": "https://api.github.com/repos/php-fig/http-factory/zipball/12ac7fcd07e5b077433f5f2bee95b3a771bf61be",
+        "reference": "12ac7fcd07e5b077433f5f2bee95b3a771bf61be",
+        "shasum": ""
+      },
+      "require": {
+        "php": ">=7.0.0",
+        "psr/http-message": "^1.0"
+      },
+      "type": "library",
+      "extra": {
+        "branch-alias": {
+          "dev-master": "1.0.x-dev"
+        }
+      },
+      "autoload": {
+        "psr-4": {
+          "Psr\\Http\\Message\\": "src/"
+        }
+      },
+      "notification-url": "https://packagist.org/downloads/",
+      "license": [
+        "MIT"
+      ],
+      "authors": [
+        {
+          "name": "PHP-FIG",
+          "homepage": "http://www.php-fig.org/"
+        }
+      ],
+      "description": "Common interfaces for PSR-7 HTTP message factories",
+      "keywords": [
+        "factory",
+        "http",
+        "message",
+        "psr",
+        "psr-17",
+        "psr-7",
+        "request",
+        "response"
+      ],
+      "time": "2019-04-30T12:38:16+00:00"
+    },
+    {
+      "name": "psr/http-message",
+      "version": "1.0.1",
+      "source": {
+        "type": "git",
+        "url": "https://github.com/php-fig/http-message.git",
+        "reference": "f6561bf28d520154e4b0ec72be95418abe6d9363"
+      },
+      "dist": {
+        "type": "zip",
+        "url": "https://api.github.com/repos/php-fig/http-message/zipball/f6561bf28d520154e4b0ec72be95418abe6d9363",
+        "reference": "f6561bf28d520154e4b0ec72be95418abe6d9363",
+        "shasum": ""
+      },
+      "require": {
+        "php": ">=5.3.0"
+      },
+      "type": "library",
+      "extra": {
+        "branch-alias": {
+          "dev-master": "1.0.x-dev"
+        }
+      },
+      "autoload": {
+        "psr-4": {
+          "Psr\\Http\\Message\\": "src/"
+        }
+      },
+      "notification-url": "https://packagist.org/downloads/",
+      "license": [
+        "MIT"
+      ],
+      "authors": [
+        {
+          "name": "PHP-FIG",
+          "homepage": "http://www.php-fig.org/"
+        }
+      ],
+      "description": "Common interface for HTTP messages",
+      "homepage": "https://github.com/php-fig/http-message",
+      "keywords": [
+        "http",
+        "http-message",
+        "psr",
+        "psr-7",
+        "request",
+        "response"
+      ],
+      "time": "2016-08-06T14:39:51+00:00"
+    },
+    {
+      "name": "psr/log",
+      "version": "1.1.0",
+      "source": {
+        "type": "git",
+        "url": "https://github.com/php-fig/log.git",
+        "reference": "6c001f1daafa3a3ac1d8ff69ee4db8e799a654dd"
+      },
+      "dist": {
+        "type": "zip",
+        "url": "https://api.github.com/repos/php-fig/log/zipball/6c001f1daafa3a3ac1d8ff69ee4db8e799a654dd",
+        "reference": "6c001f1daafa3a3ac1d8ff69ee4db8e799a654dd",
+        "shasum": ""
+      },
+      "require": {
+        "php": ">=5.3.0"
+      },
+      "type": "library",
+      "extra": {
+        "branch-alias": {
+          "dev-master": "1.0.x-dev"
+        }
+      },
+      "autoload": {
+        "psr-4": {
+          "Psr\\Log\\": "Psr/Log/"
+        }
+      },
+      "notification-url": "https://packagist.org/downloads/",
+      "license": [
+        "MIT"
+      ],
+      "authors": [
+        {
+          "name": "PHP-FIG",
+          "homepage": "http://www.php-fig.org/"
+        }
+      ],
+      "description": "Common interface for logging libraries",
+      "homepage": "https://github.com/php-fig/log",
+      "keywords": [
+        "log",
+        "psr",
+        "psr-3"
+      ],
+      "time": "2018-11-20T15:27:04+00:00"
+    },
+    {
+      "name": "querypath/querypath",
+      "version": "3.0.5",
+      "source": {
+        "type": "git",
+        "url": "https://github.com/technosophos/querypath.git",
+        "reference": "6b8e2395fac61fac25bbe962f94def556cb85f7d"
+      },
+      "dist": {
+        "type": "zip",
+        "url": "https://api.github.com/repos/technosophos/querypath/zipball/6b8e2395fac61fac25bbe962f94def556cb85f7d",
+        "reference": "6b8e2395fac61fac25bbe962f94def556cb85f7d",
+        "shasum": ""
+      },
+      "require": {
+        "masterminds/html5": "2.*",
+        "php": ">=5.3.0"
+      },
+      "type": "library",
+      "autoload": {
+        "psr-0": {
+          "QueryPath": "src/"
+        },
+        "files": [
+          "src/qp_functions.php"
+        ]
+      },
+      "notification-url": "https://packagist.org/downloads/",
+      "license": [
+        "MIT"
+      ],
+      "description": "HTML/XML querying (CSS 4 or XPath) and processing (like jQuery)",
+      "homepage": "https://github.com/technosophos/querypath",
+      "keywords": [
+        "css",
+        "html",
+        "jquery",
+        "xml",
+        "xslt"
+      ],
+      "time": "2016-08-01T22:40:30+00:00"
+    },
+    {
+      "name": "ralouphie/getallheaders",
+      "version": "2.0.5",
+      "source": {
+        "type": "git",
+        "url": "https://github.com/ralouphie/getallheaders.git",
+        "reference": "5601c8a83fbba7ef674a7369456d12f1e0d0eafa"
+      },
+      "dist": {
+        "type": "zip",
+        "url": "https://api.github.com/repos/ralouphie/getallheaders/zipball/5601c8a83fbba7ef674a7369456d12f1e0d0eafa",
+        "reference": "5601c8a83fbba7ef674a7369456d12f1e0d0eafa",
+        "shasum": ""
+      },
+      "require": {
+        "php": ">=5.3"
+      },
+      "require-dev": {
+        "phpunit/phpunit": "~3.7.0",
+        "satooshi/php-coveralls": ">=1.0"
+      },
+      "type": "library",
+      "autoload": {
+        "files": [
+          "src/getallheaders.php"
+        ]
+      },
+      "notification-url": "https://packagist.org/downloads/",
+      "license": [
+        "MIT"
+      ],
+      "authors": [
+        {
+          "name": "Ralph Khattar",
+          "email": "ralph.khattar@gmail.com"
+        }
+      ],
+      "description": "A polyfill for getallheaders.",
+      "time": "2016-02-11T07:05:27+00:00"
+    },
+    {
+      "name": "ramsey/uuid",
+      "version": "3.8.0",
+      "source": {
+        "type": "git",
+        "url": "https://github.com/ramsey/uuid.git",
+        "reference": "d09ea80159c1929d75b3f9c60504d613aeb4a1e3"
+      },
+      "dist": {
+        "type": "zip",
+        "url": "https://api.github.com/repos/ramsey/uuid/zipball/d09ea80159c1929d75b3f9c60504d613aeb4a1e3",
+        "reference": "d09ea80159c1929d75b3f9c60504d613aeb4a1e3",
+        "shasum": ""
+      },
+      "require": {
+        "paragonie/random_compat": "^1.0|^2.0|9.99.99",
+        "php": "^5.4 || ^7.0",
+        "symfony/polyfill-ctype": "^1.8"
+      },
+      "replace": {
+        "rhumsaa/uuid": "self.version"
+      },
+      "require-dev": {
+        "codeception/aspect-mock": "^1.0 | ~2.0.0",
+        "doctrine/annotations": "~1.2.0",
+        "goaop/framework": "1.0.0-alpha.2 | ^1.0 | ~2.1.0",
+        "ircmaxell/random-lib": "^1.1",
+        "jakub-onderka/php-parallel-lint": "^0.9.0",
+        "mockery/mockery": "^0.9.9",
+        "moontoast/math": "^1.1",
+        "php-mock/php-mock-phpunit": "^0.3|^1.1",
+        "phpunit/phpunit": "^4.7|^5.0|^6.5",
+        "squizlabs/php_codesniffer": "^2.3"
+      },
+      "suggest": {
+        "ext-ctype": "Provides support for PHP Ctype functions",
+        "ext-libsodium": "Provides the PECL libsodium extension for use with the SodiumRandomGenerator",
+        "ext-uuid": "Provides the PECL UUID extension for use with the PeclUuidTimeGenerator and PeclUuidRandomGenerator",
+        "ircmaxell/random-lib": "Provides RandomLib for use with the RandomLibAdapter",
+        "moontoast/math": "Provides support for converting UUID to 128-bit integer (in string form).",
+        "ramsey/uuid-console": "A console application for generating UUIDs with ramsey/uuid",
+        "ramsey/uuid-doctrine": "Allows the use of Ramsey\\Uuid\\Uuid as Doctrine field type."
+      },
+      "type": "library",
+      "extra": {
+        "branch-alias": {
+          "dev-master": "3.x-dev"
+        }
+      },
+      "autoload": {
+        "psr-4": {
+          "Ramsey\\Uuid\\": "src/"
+        }
+      },
+      "notification-url": "https://packagist.org/downloads/",
+      "license": [
+        "MIT"
+      ],
+      "authors": [
+        {
+          "name": "Marijn Huizendveld",
+          "email": "marijn.huizendveld@gmail.com"
+        },
+        {
+          "name": "Thibaud Fabre",
+          "email": "thibaud@aztech.io"
+        },
+        {
+          "name": "Ben Ramsey",
+          "email": "ben@benramsey.com",
+          "homepage": "https://benramsey.com"
+        }
+      ],
+      "description": "Formerly rhumsaa/uuid. A PHP 5.4+ library for generating RFC 4122 version 1, 3, 4, and 5 universally unique identifiers (UUID).",
+      "homepage": "https://github.com/ramsey/uuid",
+      "keywords": [
+        "guid",
+        "identifier",
+        "uuid"
+      ],
+      "time": "2018-07-19T23:38:55+00:00"
+    },
+    {
+      "name": "ratchet/pawl",
+      "version": "v0.3.4",
+      "source": {
+        "type": "git",
+        "url": "https://github.com/ratchetphp/Pawl.git",
+        "reference": "3a7d5b78e0deaec82f42513a4a3193a8eb12feb1"
+      },
+      "dist": {
+        "type": "zip",
+        "url": "https://api.github.com/repos/ratchetphp/Pawl/zipball/3a7d5b78e0deaec82f42513a4a3193a8eb12feb1",
+        "reference": "3a7d5b78e0deaec82f42513a4a3193a8eb12feb1",
+        "shasum": ""
+      },
+      "require": {
+        "evenement/evenement": "^3.0 || ^2.0",
+        "php": ">=5.4",
+        "ratchet/rfc6455": "^0.2.3",
+        "react/socket": "^1.0 || ^0.8 || ^0.7"
+      },
+      "require-dev": {
+        "phpunit/phpunit": "~4.8"
+      },
+      "suggest": {
+        "reactivex/rxphp": "~2.0"
+      },
+      "type": "library",
+      "autoload": {
+        "psr-4": {
+          "Ratchet\\Client\\": "src"
+        },
+        "files": [
+          "src/functions_include.php"
+        ]
+      },
+      "notification-url": "https://packagist.org/downloads/",
+      "license": [
+        "MIT"
+      ],
+      "description": "Asynchronous WebSocket client",
+      "keywords": [
+        "Ratchet",
+        "async",
+        "client",
+        "websocket",
+        "websocket client"
+      ],
+      "time": "2019-01-14T14:09:36+00:00"
+    },
+    {
+      "name": "ratchet/rfc6455",
+      "version": "v0.2.5",
+      "source": {
+        "type": "git",
+        "url": "https://github.com/ratchetphp/RFC6455.git",
+        "reference": "c62f7cd95ffbb6e94fd657be694fc7372ecd6e62"
+      },
+      "dist": {
+        "type": "zip",
+        "url": "https://api.github.com/repos/ratchetphp/RFC6455/zipball/c62f7cd95ffbb6e94fd657be694fc7372ecd6e62",
+        "reference": "c62f7cd95ffbb6e94fd657be694fc7372ecd6e62",
+        "shasum": ""
+      },
+      "require": {
+        "guzzlehttp/psr7": "^1.0",
+        "php": ">=5.4.2"
+      },
+      "require-dev": {
+        "phpunit/phpunit": "4.8.*",
+        "react/http": "^0.4.1",
+        "react/socket-client": "^0.4.3"
+      },
+      "type": "library",
+      "autoload": {
+        "psr-4": {
+          "Ratchet\\RFC6455\\": "src"
+        }
+      },
+      "notification-url": "https://packagist.org/downloads/",
+      "license": [
+        "MIT"
+      ],
+      "authors": [
+        {
+          "name": "Chris Boden",
+          "email": "cboden@gmail.com",
+          "role": "Developer"
+        }
+      ],
+      "description": "RFC6455 WebSocket protocol handler",
+      "homepage": "http://socketo.me",
+      "keywords": [
+        "WebSockets",
+        "rfc6455",
+        "websocket"
+      ],
+      "time": "2019-03-10T17:10:42+00:00"
+    },
+    {
+      "name": "react/cache",
+      "version": "v0.5.0",
+      "source": {
+        "type": "git",
+        "url": "https://github.com/reactphp/cache.git",
+        "reference": "7d7da7fb7574d471904ba357b39bbf110ccdbf66"
+      },
+      "dist": {
+        "type": "zip",
+        "url": "https://api.github.com/repos/reactphp/cache/zipball/7d7da7fb7574d471904ba357b39bbf110ccdbf66",
+        "reference": "7d7da7fb7574d471904ba357b39bbf110ccdbf66",
+        "shasum": ""
+      },
+      "require": {
+        "php": ">=5.3.0",
+        "react/promise": "~2.0|~1.1"
+      },
+      "require-dev": {
+        "phpunit/phpunit": "^6.4 || ^5.7 || ^4.8.35"
+      },
+      "type": "library",
+      "autoload": {
+        "psr-4": {
+          "React\\Cache\\": "src/"
+        }
+      },
+      "notification-url": "https://packagist.org/downloads/",
+      "license": [
+        "MIT"
+      ],
+      "description": "Async, Promise-based cache interface for ReactPHP",
+      "keywords": [
+        "cache",
+        "caching",
+        "promise",
+        "reactphp"
+      ],
+      "time": "2018-06-25T12:52:40+00:00"
+    },
+    {
+      "name": "react/child-process",
+      "version": "v0.6.1",
+      "source": {
+        "type": "git",
+        "url": "https://github.com/reactphp/child-process.git",
+        "reference": "6895afa583d51dc10a4b9e93cd3bce17b3b77ac3"
+      },
+      "dist": {
+        "type": "zip",
+        "url": "https://api.github.com/repos/reactphp/child-process/zipball/6895afa583d51dc10a4b9e93cd3bce17b3b77ac3",
+        "reference": "6895afa583d51dc10a4b9e93cd3bce17b3b77ac3",
+        "shasum": ""
+      },
+      "require": {
+        "evenement/evenement": "^3.0 || ^2.0 || ^1.0",
+        "php": ">=5.3.0",
+        "react/event-loop": "^1.0 || ^0.5 || ^0.4 || ^0.3.5",
+        "react/stream": "^1.0 || ^0.7.6"
+      },
+      "require-dev": {
+        "phpunit/phpunit": "^7.0 || ^6.4 || ^5.7 || ^4.8.35",
+        "react/socket": "^1.0",
+        "sebastian/environment": "^3.0 || ^2.0 || ^1.0"
+      },
+      "type": "library",
+      "autoload": {
+        "psr-4": {
+          "React\\ChildProcess\\": "src"
+        }
+      },
+      "notification-url": "https://packagist.org/downloads/",
+      "license": [
+        "MIT"
+      ],
+      "description": "Event-driven library for executing child processes with ReactPHP.",
+      "keywords": [
+        "event-driven",
+        "process",
+        "reactphp"
+      ],
+      "time": "2019-02-15T13:48:16+00:00"
+    },
+    {
+      "name": "react/dns",
+      "version": "v0.4.17",
+      "source": {
+        "type": "git",
+        "url": "https://github.com/reactphp/dns.git",
+        "reference": "0f30c6ceb71504d359d51132a97e1703051f1589"
+      },
+      "dist": {
+        "type": "zip",
+        "url": "https://api.github.com/repos/reactphp/dns/zipball/0f30c6ceb71504d359d51132a97e1703051f1589",
+        "reference": "0f30c6ceb71504d359d51132a97e1703051f1589",
+        "shasum": ""
+      },
+      "require": {
+        "php": ">=5.3.0",
+        "react/cache": "^1.0 || ^0.6 || ^0.5 || ^0.4 || ^0.3",
+        "react/event-loop": "^1.0 || ^0.5 || ^0.4 || ^0.3.5",
+        "react/promise": "^2.1 || ^1.2.1",
+        "react/promise-timer": "^1.2",
+        "react/stream": "^1.0 || ^0.7 || ^0.6 || ^0.5 || ^0.4.5"
+      },
+      "require-dev": {
+        "clue/block-react": "^1.2",
+        "phpunit/phpunit": "^7.0 || ^6.4 || ^5.7 || ^4.8.35"
+      },
+      "type": "library",
+      "autoload": {
+        "psr-4": {
+          "React\\Dns\\": "src"
+        }
+      },
+      "notification-url": "https://packagist.org/downloads/",
+      "license": [
+        "MIT"
+      ],
+      "description": "Async DNS resolver for ReactPHP",
+      "keywords": [
+        "async",
+        "dns",
+        "dns-resolver",
+        "reactphp"
+      ],
+      "time": "2019-04-01T07:31:55+00:00"
+    },
+    {
+      "name": "react/event-loop",
+      "version": "v1.1.0",
+      "source": {
+        "type": "git",
+        "url": "https://github.com/reactphp/event-loop.git",
+        "reference": "a0ecac955c67b57c40fe4a1b88a7cca1b58c982d"
+      },
+      "dist": {
+        "type": "zip",
+        "url": "https://api.github.com/repos/reactphp/event-loop/zipball/a0ecac955c67b57c40fe4a1b88a7cca1b58c982d",
+        "reference": "a0ecac955c67b57c40fe4a1b88a7cca1b58c982d",
+        "shasum": ""
+      },
+      "require": {
+        "php": ">=5.3.0"
+      },
+      "require-dev": {
+        "phpunit/phpunit": "^7.0 || ^6.4 || ^5.7 || ^4.8.35"
+      },
+      "suggest": {
+        "ext-event": "~1.0 for ExtEventLoop",
+        "ext-pcntl": "For signal handling support when using the StreamSelectLoop",
+        "ext-uv": "* for ExtUvLoop"
+      },
+      "type": "library",
+      "autoload": {
+        "psr-4": {
+          "React\\EventLoop\\": "src"
+        }
+      },
+      "notification-url": "https://packagist.org/downloads/",
+      "license": [
+        "MIT"
+      ],
+      "description": "ReactPHP's core reactor event loop that libraries can use for evented I/O.",
+      "keywords": [
+        "asynchronous",
+        "event-loop"
+      ],
+      "time": "2019-02-07T16:19:49+00:00"
+    },
+    {
+      "name": "react/filesystem",
+      "version": "v0.1.2",
+      "source": {
+        "type": "git",
+        "url": "https://github.com/reactphp/filesystem.git",
+        "reference": "766cdef9ba806367114f0c5ba36ea2a6eec8ccd2"
+      },
+      "dist": {
+        "type": "zip",
+        "url": "https://api.github.com/repos/reactphp/filesystem/zipball/766cdef9ba806367114f0c5ba36ea2a6eec8ccd2",
+        "reference": "766cdef9ba806367114f0c5ba36ea2a6eec8ccd2",
+        "shasum": ""
+      },
+      "require": {
+        "evenement/evenement": "^3.0 || ^2.0",
+        "php": ">=5.4.0",
+        "react/event-loop": "^1.0 || ^0.5 || ^0.4",
+        "react/promise": "~2.2",
+        "react/promise-stream": "^1.1",
+        "react/stream": "^1.0 || ^0.7 || ^0.6 || ^0.5 || ^0.4",
+        "wyrihaximus/react-child-process-pool": "^1.3"
+      },
+      "require-dev": {
+        "clue/block-react": "^1.1",
+        "phpunit/phpunit": "^6.0 || ^5.0 || ^4.8"
+      },
+      "suggest": {
+        "ext-eio": "^1.2"
+      },
+      "type": "library",
+      "autoload": {
+        "psr-4": {
+          "React\\Filesystem\\": "src/"
+        },
+        "files": [
+          "src/functions_include.php"
+        ]
+      },
+      "notification-url": "https://packagist.org/downloads/",
+      "license": [
+        "MIT"
+      ],
+      "authors": [
+        {
+          "name": "Cees-Jan Kiewiet",
+          "email": "ceesjank@gmail.com"
+        }
+      ],
+      "description": "Asynchronous filesystem abstraction.",
+      "keywords": [
+        "asynchronous",
+        "eio",
+        "filesystem"
+      ],
+      "time": "2018-10-22T12:10:29+00:00"
+    },
+    {
+      "name": "react/http-client",
+      "version": "v0.5.9",
+      "source": {
+        "type": "git",
+        "url": "https://github.com/reactphp/http-client.git",
+        "reference": "f8e81a022b61938e0b37c94c6351fc170b7d87f6"
+      },
+      "dist": {
+        "type": "zip",
+        "url": "https://api.github.com/repos/reactphp/http-client/zipball/f8e81a022b61938e0b37c94c6351fc170b7d87f6",
+        "reference": "f8e81a022b61938e0b37c94c6351fc170b7d87f6",
+        "shasum": ""
+      },
+      "require": {
+        "evenement/evenement": "^3.0 || ^2.0 || ^1.0",
+        "php": ">=5.3.0",
+        "react/event-loop": "^1.0 || ^0.5 || ^0.4 || ^0.3",
+        "react/promise": "^2.1 || ^1.2.1",
+        "react/socket": "^1.0 || ^0.8.4",
+        "react/stream": "^1.0 || ^0.7.1",
+        "ringcentral/psr7": "^1.2"
+      },
+      "require-dev": {
+        "clue/block-react": "^1.2",
+        "phpunit/phpunit": "^6.4 || ^5.7 || ^4.8.35",
+        "react/promise-stream": "^1.1"
+      },
+      "type": "library",
+      "autoload": {
+        "psr-4": {
+          "React\\HttpClient\\": "src"
+        }
+      },
+      "notification-url": "https://packagist.org/downloads/",
+      "license": [
+        "MIT"
+      ],
+      "description": "Event-driven, streaming HTTP client for ReactPHP",
+      "keywords": [
+        "http"
+      ],
+      "time": "2018-04-10T11:38:54+00:00"
+    },
+    {
+      "name": "react/promise",
+      "version": "v2.7.1",
+      "source": {
+        "type": "git",
+        "url": "https://github.com/reactphp/promise.git",
+        "reference": "31ffa96f8d2ed0341a57848cbb84d88b89dd664d"
+      },
+      "dist": {
+        "type": "zip",
+        "url": "https://api.github.com/repos/reactphp/promise/zipball/31ffa96f8d2ed0341a57848cbb84d88b89dd664d",
+        "reference": "31ffa96f8d2ed0341a57848cbb84d88b89dd664d",
+        "shasum": ""
+      },
+      "require": {
+        "php": ">=5.4.0"
+      },
+      "require-dev": {
+        "phpunit/phpunit": "~4.8"
+      },
+      "type": "library",
+      "autoload": {
+        "psr-4": {
+          "React\\Promise\\": "src/"
+        },
+        "files": [
+          "src/functions_include.php"
+        ]
+      },
+      "notification-url": "https://packagist.org/downloads/",
+      "license": [
+        "MIT"
+      ],
+      "authors": [
+        {
+          "name": "Jan Sorgalla",
+          "email": "jsorgalla@gmail.com"
+        }
+      ],
+      "description": "A lightweight implementation of CommonJS Promises/A for PHP",
+      "keywords": [
+        "promise",
+        "promises"
+      ],
+      "time": "2019-01-07T21:25:54+00:00"
+    },
+    {
+      "name": "react/promise-stream",
+      "version": "v1.1.1",
+      "source": {
+        "type": "git",
+        "url": "https://github.com/reactphp/promise-stream.git",
+        "reference": "00e269d611e9c9a29356aef64c07f7e513e73dc9"
+      },
+      "dist": {
+        "type": "zip",
+        "url": "https://api.github.com/repos/reactphp/promise-stream/zipball/00e269d611e9c9a29356aef64c07f7e513e73dc9",
+        "reference": "00e269d611e9c9a29356aef64c07f7e513e73dc9",
+        "shasum": ""
+      },
+      "require": {
+        "php": ">=5.3",
+        "react/promise": "^2.1 || ^1.2",
+        "react/stream": "^1.0 || ^0.7 || ^0.6 || ^0.5 || ^0.4 || ^0.3"
+      },
+      "require-dev": {
+        "clue/block-react": "^1.0",
+        "phpunit/phpunit": "^6.4 || ^5.7 || ^4.8.35",
+        "react/event-loop": "^1.0 || ^0.5 || ^0.4 || ^0.3",
+        "react/promise-timer": "^1.0"
+      },
+      "type": "library",
+      "autoload": {
+        "psr-4": {
+          "React\\Promise\\Stream\\": "src/"
+        },
+        "files": [
+          "src/functions_include.php"
+        ]
+      },
+      "notification-url": "https://packagist.org/downloads/",
+      "license": [
+        "MIT"
+      ],
+      "authors": [
+        {
+          "name": "Christian Lück",
+          "email": "christian@lueck.tv"
+        }
+      ],
+      "description": "The missing link between Promise-land and Stream-land for ReactPHP",
+      "homepage": "https://github.com/reactphp/promise-stream",
+      "keywords": [
+        "Buffer",
+        "async",
+        "promise",
+        "reactphp",
+        "stream",
+        "unwrap"
+      ],
+      "time": "2017-12-22T12:02:05+00:00"
+    },
+    {
+      "name": "react/promise-timer",
+      "version": "v1.5.1",
+      "source": {
+        "type": "git",
+        "url": "https://github.com/reactphp/promise-timer.git",
+        "reference": "35fb910604fd86b00023fc5cda477c8074ad0abc"
+      },
+      "dist": {
+        "type": "zip",
+        "url": "https://api.github.com/repos/reactphp/promise-timer/zipball/35fb910604fd86b00023fc5cda477c8074ad0abc",
+        "reference": "35fb910604fd86b00023fc5cda477c8074ad0abc",
+        "shasum": ""
+      },
+      "require": {
+        "php": ">=5.3",
+        "react/event-loop": "^1.0 || ^0.5 || ^0.4 || ^0.3.5",
+        "react/promise": "^2.7.0 || ^1.2.1"
+      },
+      "require-dev": {
+        "phpunit/phpunit": "^6.4 || ^5.7 || ^4.8.35"
+      },
+      "type": "library",
+      "autoload": {
+        "psr-4": {
+          "React\\Promise\\Timer\\": "src/"
+        },
+        "files": [
+          "src/functions_include.php"
+        ]
+      },
+      "notification-url": "https://packagist.org/downloads/",
+      "license": [
+        "MIT"
+      ],
+      "authors": [
+        {
+          "name": "Christian Lück",
+          "email": "christian@lueck.tv"
+        }
+      ],
+      "description": "A trivial implementation of timeouts for Promises, built on top of ReactPHP.",
+      "homepage": "https://github.com/reactphp/promise-timer",
+      "keywords": [
+        "async",
+        "event-loop",
+        "promise",
+        "reactphp",
+        "timeout",
+        "timer"
+      ],
+      "time": "2019-03-27T18:10:32+00:00"
+    },
+    {
+      "name": "react/socket",
+      "version": "v1.2.0",
+      "source": {
+        "type": "git",
+        "url": "https://github.com/reactphp/socket.git",
+        "reference": "23b7372bb25cea934f6124f5bdac34e30161959e"
+      },
+      "dist": {
+        "type": "zip",
+        "url": "https://api.github.com/repos/reactphp/socket/zipball/23b7372bb25cea934f6124f5bdac34e30161959e",
+        "reference": "23b7372bb25cea934f6124f5bdac34e30161959e",
+        "shasum": ""
+      },
+      "require": {
+        "evenement/evenement": "^3.0 || ^2.0 || ^1.0",
+        "php": ">=5.3.0",
+        "react/dns": "^0.4.13",
+        "react/event-loop": "^1.0 || ^0.5 || ^0.4 || ^0.3.5",
+        "react/promise": "^2.6.0 || ^1.2.1",
+        "react/promise-timer": "^1.4.0",
+        "react/stream": "^1.1"
+      },
+      "require-dev": {
+        "clue/block-react": "^1.2",
+        "phpunit/phpunit": "^6.4 || ^5.7 || ^4.8.35"
+      },
+      "type": "library",
+      "autoload": {
+        "psr-4": {
+          "React\\Socket\\": "src"
+        }
+      },
+      "notification-url": "https://packagist.org/downloads/",
+      "license": [
+        "MIT"
+      ],
+      "description": "Async, streaming plaintext TCP/IP and secure TLS socket server and client connections for ReactPHP",
+      "keywords": [
+        "Connection",
+        "Socket",
+        "async",
+        "reactphp",
+        "stream"
+      ],
+      "time": "2019-01-07T14:10:13+00:00"
+    },
+    {
+      "name": "react/stream",
+      "version": "v1.1.0",
+      "source": {
+        "type": "git",
+        "url": "https://github.com/reactphp/stream.git",
+        "reference": "50426855f7a77ddf43b9266c22320df5bf6c6ce6"
+      },
+      "dist": {
+        "type": "zip",
+        "url": "https://api.github.com/repos/reactphp/stream/zipball/50426855f7a77ddf43b9266c22320df5bf6c6ce6",
+        "reference": "50426855f7a77ddf43b9266c22320df5bf6c6ce6",
+        "shasum": ""
+      },
+      "require": {
+        "evenement/evenement": "^3.0 || ^2.0 || ^1.0",
+        "php": ">=5.3.8",
+        "react/event-loop": "^1.0 || ^0.5 || ^0.4 || ^0.3.5"
+      },
+      "require-dev": {
+        "clue/stream-filter": "~1.2",
+        "phpunit/phpunit": "^6.4 || ^5.7 || ^4.8.35"
+      },
+      "type": "library",
+      "autoload": {
+        "psr-4": {
+          "React\\Stream\\": "src"
+        }
+      },
+      "notification-url": "https://packagist.org/downloads/",
+      "license": [
+        "MIT"
+      ],
+      "description": "Event-driven readable and writable streams for non-blocking I/O in ReactPHP",
+      "keywords": [
+        "event-driven",
+        "io",
+        "non-blocking",
+        "pipe",
+        "reactphp",
+        "readable",
+        "stream",
+        "writable"
+      ],
+      "time": "2019-01-01T16:15:09+00:00"
+    },
+    {
+      "name": "ringcentral/psr7",
+      "version": "1.2.2",
+      "source": {
+        "type": "git",
+        "url": "https://github.com/ringcentral/psr7.git",
+        "reference": "dcd84bbb49b96c616d1dcc8bfb9bef3f2cd53d1c"
+      },
+      "dist": {
+        "type": "zip",
+        "url": "https://api.github.com/repos/ringcentral/psr7/zipball/dcd84bbb49b96c616d1dcc8bfb9bef3f2cd53d1c",
+        "reference": "dcd84bbb49b96c616d1dcc8bfb9bef3f2cd53d1c",
+        "shasum": ""
+      },
+      "require": {
+        "php": ">=5.3",
+        "psr/http-message": "~1.0"
+      },
+      "provide": {
+        "psr/http-message-implementation": "1.0"
+      },
+      "require-dev": {
+        "phpunit/phpunit": "~4.0"
+      },
+      "type": "library",
+      "extra": {
+        "branch-alias": {
+          "dev-master": "1.0-dev"
+        }
+      },
+      "autoload": {
+        "psr-4": {
+          "RingCentral\\Psr7\\": "src/"
+        },
+        "files": [
+          "src/functions_include.php"
+        ]
+      },
+      "notification-url": "https://packagist.org/downloads/",
+      "license": [
+        "MIT"
+      ],
+      "authors": [
+        {
+          "name": "Michael Dowling",
+          "email": "mtdowling@gmail.com",
+          "homepage": "https://github.com/mtdowling"
+        }
+      ],
+      "description": "PSR-7 message implementation",
+      "keywords": [
+        "http",
+        "message",
+        "stream",
+        "uri"
+      ],
+      "time": "2018-01-15T21:00:49+00:00"
+    },
+    {
+      "name": "sentry/sentry",
+      "version": "2.0.1",
+      "source": {
+        "type": "git",
+        "url": "https://github.com/getsentry/sentry-php.git",
+        "reference": "99ab0ea727d4a226eb76b11484b62004f50aefb2"
+      },
+      "dist": {
+        "type": "zip",
+        "url": "https://api.github.com/repos/getsentry/sentry-php/zipball/99ab0ea727d4a226eb76b11484b62004f50aefb2",
+        "reference": "99ab0ea727d4a226eb76b11484b62004f50aefb2",
+        "shasum": ""
+      },
+      "require": {
+        "ext-json": "*",
+        "ext-mbstring": "*",
+        "jean85/pretty-package-versions": "^1.2",
+        "php": "^7.1",
+        "php-http/async-client-implementation": "^1.0",
+        "php-http/client-common": "^1.5|^2.0",
+        "php-http/discovery": "^1.6.1",
+        "php-http/httplug": "^1.1|^2.0",
+        "php-http/message": "^1.5",
+        "psr/http-message-implementation": "^1.0",
+        "ramsey/uuid": "^3.3",
+        "symfony/options-resolver": "^2.7|^3.0|^4.0",
+        "zendframework/zend-diactoros": "^1.4|^2.0"
+      },
+      "conflict": {
+        "php-http/client-common": "1.8.0",
+        "raven/raven": "*"
+      },
+      "require-dev": {
+        "friendsofphp/php-cs-fixer": "^2.13",
+        "monolog/monolog": "^1.3",
+        "php-http/mock-client": "^1.0",
+        "phpstan/phpstan": "^0.10.3",
+        "phpstan/phpstan-phpunit": "^0.10",
+        "phpunit/phpunit": "^7.0",
+        "symfony/phpunit-bridge": "^4.1.6"
+      },
+      "type": "library",
+      "extra": {
+        "branch-alias": {
+          "dev-master": "2.0.x-dev"
+        }
+      },
+      "autoload": {
+        "files": [
+          "src/Sdk.php"
+        ],
+        "psr-4": {
+          "Sentry\\": "src/"
+        }
+      },
+      "notification-url": "https://packagist.org/downloads/",
+      "license": [
+        "BSD-3-Clause"
+      ],
+      "authors": [
+        {
+          "name": "Sentry",
+          "email": "accounts@sentry.io"
+        }
+      ],
+      "description": "A PHP SDK for Sentry (http://sentry.io)",
+      "homepage": "http://sentry.io",
+      "keywords": [
+        "crash-reporting",
+        "crash-reports",
+        "error-handler",
+        "error-monitoring",
+        "log",
+        "logging",
+        "sentry"
+      ],
+      "time": "2019-03-01T09:00:23+00:00"
+    },
+    {
+      "name": "symfony/contracts",
+      "version": "v1.1.0",
+      "source": {
+        "type": "git",
+        "url": "https://github.com/symfony/contracts.git",
+        "reference": "d3636025e8253c6144358ec0a62773cae588395b"
+      },
+      "dist": {
+        "type": "zip",
+        "url": "https://api.github.com/repos/symfony/contracts/zipball/d3636025e8253c6144358ec0a62773cae588395b",
+        "reference": "d3636025e8253c6144358ec0a62773cae588395b",
+        "shasum": ""
+      },
+      "require": {
+        "php": "^7.1.3"
+      },
+      "require-dev": {
+        "psr/cache": "^1.0",
+        "psr/container": "^1.0",
+        "symfony/polyfill-intl-idn": "^1.10"
+      },
+      "suggest": {
+        "psr/cache": "When using the Cache contracts",
+        "psr/container": "When using the Service contracts",
+        "symfony/cache-contracts-implementation": "",
+        "symfony/event-dispatcher-implementation": "",
+        "symfony/http-client-contracts-implementation": "",
+        "symfony/service-contracts-implementation": "",
+        "symfony/translation-contracts-implementation": ""
+      },
+      "type": "library",
+      "extra": {
+        "branch-alias": {
+          "dev-master": "1.1-dev"
+        }
+      },
+      "autoload": {
+        "psr-4": {
+          "Symfony\\Contracts\\": ""
+        },
+        "exclude-from-classmap": [
+          "**/Tests/"
+        ]
+      },
+      "notification-url": "https://packagist.org/downloads/",
+      "license": [
+        "MIT"
+      ],
+      "authors": [
+        {
+          "name": "Nicolas Grekas",
+          "email": "p@tchwork.com"
+        },
+        {
+          "name": "Symfony Community",
+          "homepage": "https://symfony.com/contributors"
+        }
+      ],
+      "description": "A set of abstractions extracted out of the Symfony components",
+      "homepage": "https://symfony.com",
+      "keywords": [
+        "abstractions",
+        "contracts",
+        "decoupling",
+        "interfaces",
+        "interoperability",
+        "standards"
+      ],
+      "time": "2019-04-27T14:29:50+00:00"
+    },
+    {
+      "name": "symfony/options-resolver",
+      "version": "v4.2.8",
+      "source": {
+        "type": "git",
+        "url": "https://github.com/symfony/options-resolver.git",
+        "reference": "fd4a5f27b7cd085b489247b9890ebca9f3e10044"
+      },
+      "dist": {
+        "type": "zip",
+        "url": "https://api.github.com/repos/symfony/options-resolver/zipball/fd4a5f27b7cd085b489247b9890ebca9f3e10044",
+        "reference": "fd4a5f27b7cd085b489247b9890ebca9f3e10044",
+        "shasum": ""
+      },
+      "require": {
+        "php": "^7.1.3"
+      },
+      "type": "library",
+      "extra": {
+        "branch-alias": {
+          "dev-master": "4.2-dev"
+        }
+      },
+      "autoload": {
+        "psr-4": {
+          "Symfony\\Component\\OptionsResolver\\": ""
+        },
+        "exclude-from-classmap": [
+          "/Tests/"
+        ]
+      },
+      "notification-url": "https://packagist.org/downloads/",
+      "license": [
+        "MIT"
+      ],
+      "authors": [
+        {
+          "name": "Fabien Potencier",
+          "email": "fabien@symfony.com"
+        },
+        {
+          "name": "Symfony Community",
+          "homepage": "https://symfony.com/contributors"
+        }
+      ],
+      "description": "Symfony OptionsResolver Component",
+      "homepage": "https://symfony.com",
+      "keywords": [
+        "config",
+        "configuration",
+        "options"
+      ],
+      "time": "2019-04-10T16:20:36+00:00"
+    },
+    {
+      "name": "symfony/polyfill-ctype",
+      "version": "v1.11.0",
+      "source": {
+        "type": "git",
+        "url": "https://github.com/symfony/polyfill-ctype.git",
+        "reference": "82ebae02209c21113908c229e9883c419720738a"
+      },
+      "dist": {
+        "type": "zip",
+        "url": "https://api.github.com/repos/symfony/polyfill-ctype/zipball/82ebae02209c21113908c229e9883c419720738a",
+        "reference": "82ebae02209c21113908c229e9883c419720738a",
+        "shasum": ""
+      },
+      "require": {
+        "php": ">=5.3.3"
+      },
+      "suggest": {
+        "ext-ctype": "For best performance"
+      },
+      "type": "library",
+      "extra": {
+        "branch-alias": {
+          "dev-master": "1.11-dev"
+        }
+      },
+      "autoload": {
+        "psr-4": {
+          "Symfony\\Polyfill\\Ctype\\": ""
+        },
+        "files": [
+          "bootstrap.php"
+        ]
+      },
+      "notification-url": "https://packagist.org/downloads/",
+      "license": [
+        "MIT"
+      ],
+      "authors": [
+        {
+          "name": "Symfony Community",
+          "homepage": "https://symfony.com/contributors"
+        },
+        {
+          "name": "Gert de Pagter",
+          "email": "BackEndTea@gmail.com"
+        }
+      ],
+      "description": "Symfony polyfill for ctype functions",
+      "homepage": "https://symfony.com",
+      "keywords": [
+        "compatibility",
+        "ctype",
+        "polyfill",
+        "portable"
+      ],
+      "time": "2019-02-06T07:57:58+00:00"
+    },
+    {
+      "name": "symfony/polyfill-mbstring",
+      "version": "v1.11.0",
+      "source": {
+        "type": "git",
+        "url": "https://github.com/symfony/polyfill-mbstring.git",
+        "reference": "fe5e94c604826c35a32fa832f35bd036b6799609"
+      },
+      "dist": {
+        "type": "zip",
+        "url": "https://api.github.com/repos/symfony/polyfill-mbstring/zipball/fe5e94c604826c35a32fa832f35bd036b6799609",
+        "reference": "fe5e94c604826c35a32fa832f35bd036b6799609",
+        "shasum": ""
+      },
+      "require": {
+        "php": ">=5.3.3"
+      },
+      "suggest": {
+        "ext-mbstring": "For best performance"
+      },
+      "type": "library",
+      "extra": {
+        "branch-alias": {
+          "dev-master": "1.11-dev"
+        }
+      },
+      "autoload": {
+        "psr-4": {
+          "Symfony\\Polyfill\\Mbstring\\": ""
+        },
+        "files": [
+          "bootstrap.php"
+        ]
+      },
+      "notification-url": "https://packagist.org/downloads/",
+      "license": [
+        "MIT"
+      ],
+      "authors": [
+        {
+          "name": "Nicolas Grekas",
+          "email": "p@tchwork.com"
+        },
+        {
+          "name": "Symfony Community",
+          "homepage": "https://symfony.com/contributors"
+        }
+      ],
+      "description": "Symfony polyfill for the Mbstring extension",
+      "homepage": "https://symfony.com",
+      "keywords": [
+        "compatibility",
+        "mbstring",
+        "polyfill",
+        "portable",
+        "shim"
+      ],
+      "time": "2019-02-06T07:57:58+00:00"
+    },
+    {
+      "name": "symfony/translation",
+      "version": "v4.2.8",
+      "source": {
+        "type": "git",
+        "url": "https://github.com/symfony/translation.git",
+        "reference": "181a426dd129cb496f12d7e7555f6d0b37a7615b"
+      },
+      "dist": {
+        "type": "zip",
+        "url": "https://api.github.com/repos/symfony/translation/zipball/181a426dd129cb496f12d7e7555f6d0b37a7615b",
+        "reference": "181a426dd129cb496f12d7e7555f6d0b37a7615b",
+        "shasum": ""
+      },
+      "require": {
+        "php": "^7.1.3",
+        "symfony/contracts": "^1.0.2",
+        "symfony/polyfill-mbstring": "~1.0"
+      },
+      "conflict": {
+        "symfony/config": "<3.4",
+        "symfony/dependency-injection": "<3.4",
+        "symfony/yaml": "<3.4"
+      },
+      "provide": {
+        "symfony/translation-contracts-implementation": "1.0"
+      },
+      "require-dev": {
+        "psr/log": "~1.0",
+        "symfony/config": "~3.4|~4.0",
+        "symfony/console": "~3.4|~4.0",
+        "symfony/dependency-injection": "~3.4|~4.0",
+        "symfony/finder": "~2.8|~3.0|~4.0",
+        "symfony/http-kernel": "~3.4|~4.0",
+        "symfony/intl": "~3.4|~4.0",
+        "symfony/var-dumper": "~3.4|~4.0",
+        "symfony/yaml": "~3.4|~4.0"
+      },
+      "suggest": {
+        "psr/log-implementation": "To use logging capability in translator",
+        "symfony/config": "",
+        "symfony/yaml": ""
+      },
+      "type": "library",
+      "extra": {
+        "branch-alias": {
+          "dev-master": "4.2-dev"
+        }
+      },
+      "autoload": {
+        "psr-4": {
+          "Symfony\\Component\\Translation\\": ""
+        },
+        "exclude-from-classmap": [
+          "/Tests/"
+        ]
+      },
+      "notification-url": "https://packagist.org/downloads/",
+      "license": [
+        "MIT"
+      ],
+      "authors": [
+        {
+          "name": "Fabien Potencier",
+          "email": "fabien@symfony.com"
+        },
+        {
+          "name": "Symfony Community",
+          "homepage": "https://symfony.com/contributors"
+        }
+      ],
+      "description": "Symfony Translation Component",
+      "homepage": "https://symfony.com",
+      "time": "2019-05-01T12:55:36+00:00"
+    },
+    {
+      "name": "tivie/php-os-detector",
+      "version": "1.1.0",
+      "source": {
+        "type": "git",
+        "url": "https://github.com/tivie/php-os-detector.git",
+        "reference": "9461dcd85c00e03842264f2fc8ccdc8d46867321"
+      },
+      "dist": {
+        "type": "zip",
+        "url": "https://api.github.com/repos/tivie/php-os-detector/zipball/9461dcd85c00e03842264f2fc8ccdc8d46867321",
+        "reference": "9461dcd85c00e03842264f2fc8ccdc8d46867321",
+        "shasum": ""
+      },
+      "require": {
+        "php": ">=5.3.0"
+      },
+      "require-dev": {
+        "phpunit/phpunit": "4.3.*"
+      },
+      "type": "library",
+      "autoload": {
+        "psr-4": {
+          "Tivie\\OS\\": "src/"
+        }
+      },
+      "notification-url": "https://packagist.org/downloads/",
+      "license": [
+        "APACHE 2.0"
+      ],
+      "authors": [
+        {
+          "name": "Estevão Soares dos Santos",
+          "email": "estevao@soares-dos-santos.com"
+        }
+      ],
+      "description": "A small utility library that detects the OS the server is running on",
+      "homepage": "http://tivie.github.com/php-os-detector/",
+      "keywords": [
+        "detection",
+        "detector",
+        "identification",
+        "operating system",
+        "os",
+        "os detection"
+      ],
+      "time": "2017-10-21T03:33:59+00:00"
+    },
+    {
+      "name": "ulrichsg/getopt-php",
+      "version": "3.2.2",
+      "source": {
+        "type": "git",
+        "url": "https://github.com/getopt-php/getopt-php.git",
+        "reference": "9df490db25bd192d074f5de4210e232a8ddbeda0"
+      },
+      "dist": {
+        "type": "zip",
+        "url": "https://api.github.com/repos/getopt-php/getopt-php/zipball/9df490db25bd192d074f5de4210e232a8ddbeda0",
+        "reference": "9df490db25bd192d074f5de4210e232a8ddbeda0",
+        "shasum": ""
+      },
+      "require": {
+        "ext-mbstring": "*",
+        "php": ">=5.4.0"
+      },
+      "require-dev": {
+        "phpunit/phpunit": "^4.8",
+        "squizlabs/php_codesniffer": "^2.7"
+      },
+      "type": "library",
+      "autoload": {
+        "psr-4": {
+          "GetOpt\\": "src"
+        }
+      },
+      "notification-url": "https://packagist.org/downloads/",
+      "license": [
+        "MIT"
+      ],
+      "authors": [
+        {
+          "name": "Ulrich Schmidt-Goertz",
+          "email": "ulrich@schmidt-goertz.de"
+        },
+        {
+          "name": "Thomas Flori",
+          "email": "thflori@gmail.com"
+        }
+      ],
+      "description": "Command line arguments parser for PHP 5.4 - 7.1",
+      "homepage": "http://getopt-php.github.io/getopt-php",
+      "time": "2019-01-22T08:01:50+00:00"
+    },
+    {
+      "name": "wyrihaximus/cpu-core-detector",
+      "version": "1.0.2",
+      "source": {
+        "type": "git",
+        "url": "https://github.com/WyriHaximus/php-cpu-core-detector.git",
+        "reference": "fff4194540a8111c298e5e707bcfc778c4c9ddbb"
+      },
+      "dist": {
+        "type": "zip",
+        "url": "https://api.github.com/repos/WyriHaximus/php-cpu-core-detector/zipball/fff4194540a8111c298e5e707bcfc778c4c9ddbb",
+        "reference": "fff4194540a8111c298e5e707bcfc778c4c9ddbb",
+        "shasum": ""
+      },
+      "require": {
+        "php": "^5.4||^7.0",
+        "react/child-process": "^0.6 || ^0.5 || ^0.4",
+        "react/socket": "^1.2",
+        "tivie/php-os-detector": "^1.1",
+        "wyrihaximus/file-descriptors": "^1.0 || ^0.1",
+        "wyrihaximus/react-child-process-promise": "^2.0.2",
+        "wyrihaximus/ticking-promise": "^1.5"
+      },
+      "require-dev": {
+        "phake/phake": "~1.0.6",
+        "phpunit/phpunit": "^4.0||^5.0",
+        "squizlabs/php_codesniffer": "^1.5.6",
+        "vectorface/dunit": "~2.0"
+      },
+      "type": "library",
+      "autoload": {
+        "psr-4": {
+          "WyriHaximus\\CpuCoreDetector\\": "src/"
+        },
+        "files": [
+          "src/functions_include.php"
+        ]
+      },
+      "notification-url": "https://packagist.org/downloads/",
+      "license": [
+        "MIT"
+      ],
+      "authors": [
+        {
+          "name": "Cees-Jan Kiewiet",
+          "email": "ceesjank@gmail.com"
+        }
+      ],
+      "description": "Detect CPU core count and assign tasks to a specific code",
+      "time": "2019-01-19T21:54:34+00:00"
+    },
+    {
+      "name": "wyrihaximus/file-descriptors",
+      "version": "1.0.0",
+      "source": {
+        "type": "git",
+        "url": "https://github.com/WyriHaximus/php-file-descriptors.git",
+        "reference": "6b3073409b94912354cc9b6bde600797940c4edf"
+      },
+      "dist": {
+        "type": "zip",
+        "url": "https://api.github.com/repos/WyriHaximus/php-file-descriptors/zipball/6b3073409b94912354cc9b6bde600797940c4edf",
+        "reference": "6b3073409b94912354cc9b6bde600797940c4edf",
+        "shasum": ""
+      },
+      "require": {
+        "php": "^7.2",
+        "tivie/php-os-detector": "^1.1"
+      },
+      "require-dev": {
+        "api-clients/cs-fixer-config": "^1.1",
+        "api-clients/test-utilities": "^5.4",
+        "wyrihaximus/iterator-or-array-to-array": "^1.0"
+      },
+      "type": "library",
+      "autoload": {
+        "psr-4": {
+          "WyriHaximus\\FileDescriptors\\": "src/"
+        }
+      },
+      "notification-url": "https://packagist.org/downloads/",
+      "license": [
+        "MIT"
+      ],
+      "authors": [
+        {
+          "name": "Cees-Jan Kiewiet",
+          "email": "ceesjank@gmail.com"
+        }
+      ],
+      "description": "List open file descriptors for the current process cross platform",
+      "time": "2019-01-15T16:08:10+00:00"
+    },
+    {
+      "name": "wyrihaximus/json-throwable",
+      "version": "2.0.0",
+      "source": {
+        "type": "git",
+        "url": "https://github.com/WyriHaximus/php-json-throwable.git",
+        "reference": "8b11703f5974492f4c4e0b313836d0aed2eef01d"
+      },
+      "dist": {
+        "type": "zip",
+        "url": "https://api.github.com/repos/WyriHaximus/php-json-throwable/zipball/8b11703f5974492f4c4e0b313836d0aed2eef01d",
+        "reference": "8b11703f5974492f4c4e0b313836d0aed2eef01d",
+        "shasum": ""
+      },
+      "require": {
+        "doctrine/instantiator": "^1.0.5",
+        "php": "^7.0",
+        "wyrihaximus/json-utilities": "^1.0"
+      },
+      "require-dev": {
+        "api-clients/test-utilities": "^4.3"
+      },
+      "type": "library",
+      "autoload": {
+        "psr-4": {
+          "WyriHaximus\\": "src/"
+        },
+        "files": [
+          "src/functions_include.php"
+        ]
+      },
+      "notification-url": "https://packagist.org/downloads/",
+      "license": [
+        "MIT"
+      ],
+      "authors": [
+        {
+          "name": "Cees-Jan Kiewiet",
+          "email": "ceesjank@gmail.com"
+        }
+      ],
+      "description": "JSON encode and decode throwables and exceptions",
+      "time": "2018-03-15T13:05:59+00:00"
+    },
+    {
+      "name": "wyrihaximus/json-utilities",
+      "version": "1.1.0",
+      "source": {
+        "type": "git",
+        "url": "https://github.com/WyriHaximus/php-json-utilities.git",
+        "reference": "f0f5007df750f8e44c8ba8ce9ee8e701472ea4c7"
+      },
+      "dist": {
+        "type": "zip",
+        "url": "https://api.github.com/repos/WyriHaximus/php-json-utilities/zipball/f0f5007df750f8e44c8ba8ce9ee8e701472ea4c7",
+        "reference": "f0f5007df750f8e44c8ba8ce9ee8e701472ea4c7",
+        "shasum": ""
+      },
+      "require": {
+        "php": "^7.2"
+      },
+      "require-dev": {
+        "api-clients/cs-fixer-config": "^1.1",
+        "api-clients/test-utilities": "^5.2"
+      },
+      "type": "library",
+      "autoload": {
+        "psr-4": {
+          "WyriHaximus\\": "src/"
+        },
+        "files": [
+          "src/functions_include.php"
+        ]
+      },
+      "notification-url": "https://packagist.org/downloads/",
+      "license": [
+        "MIT"
+      ],
+      "authors": [
+        {
+          "name": "Cees-Jan Kiewiet",
+          "email": "ceesjank@gmail.com"
+        }
+      ],
+      "description": "Utilities for php-json-* packages",
+      "time": "2018-12-25T10:58:17+00:00"
+    },
+    {
+      "name": "wyrihaximus/react-child-process-messenger",
+      "version": "2.9.3",
+      "source": {
+        "type": "git",
+        "url": "https://github.com/WyriHaximus/reactphp-child-process-messenger.git",
+        "reference": "960fcaa4922d56ddb23e2e187a9c8b8f62b7a73e"
+      },
+      "dist": {
+        "type": "zip",
+        "url": "https://api.github.com/repos/WyriHaximus/reactphp-child-process-messenger/zipball/960fcaa4922d56ddb23e2e187a9c8b8f62b7a73e",
+        "reference": "960fcaa4922d56ddb23e2e187a9c8b8f62b7a73e",
+        "shasum": ""
+      },
+      "require": {
+        "cakephp/utility": "^3.4",
+        "doctrine/inflector": "^1.0",
+        "evenement/evenement": "^3.0 || ^2.0 || ^1.0",
+        "indigophp/hash-compat": "^1.0",
+        "paragonie/random_compat": "^9.0 || ^2.0",
+        "php": "^7.0 || ^5.4",
+        "react/child-process": "^0.6 || ^0.5 | ^0.4",
+        "react/promise": "^2.2",
+        "react/promise-stream": "^1.1",
+        "react/promise-timer": "^1.5",
+        "react/socket": "^1.0 || ^0.8.1",
+        "wyrihaximus/file-descriptors": "^1.0 || ^0.1",
+        "wyrihaximus/json-throwable": "^2.0 || ^1.1.1",
+        "wyrihaximus/ticking-promise": "^1.4"
+      },
+      "require-dev": {
+        "clue/block-react": "^1.2",
+        "friendsofphp/php-cs-fixer": "^2.2",
+        "jakub-onderka/php-console-highlighter": "^0.4",
+        "jakub-onderka/php-parallel-lint": "^1.0.0",
+        "phpunit/phpunit": "^4.8.35||^5.0||^6.0"
+      },
+      "type": "library",
+      "autoload": {
+        "psr-4": {
+          "WyriHaximus\\React\\ChildProcess\\Messenger\\": "src/"
+        }
+      },
+      "notification-url": "https://packagist.org/downloads/",
+      "license": [
+        "MIT"
+      ],
+      "authors": [
+        {
+          "name": "Cees-Jan Kiewiet",
+          "email": "ceesjank@gmail.com",
+          "homepage": "http://wyrihaximus.net/"
+        }
+      ],
+      "description": "Messenger decorator for react/child-process",
+      "time": "2019-03-26T20:05:48+00:00"
+    },
+    {
+      "name": "wyrihaximus/react-child-process-pool",
+      "version": "1.5.1",
+      "source": {
+        "type": "git",
+        "url": "https://github.com/WyriHaximus/reactphp-child-process-pool.git",
+        "reference": "d61e27af86e76e2e1045a262a2f4ab43929e521e"
+      },
+      "dist": {
+        "type": "zip",
+        "url": "https://api.github.com/repos/WyriHaximus/reactphp-child-process-pool/zipball/d61e27af86e76e2e1045a262a2f4ab43929e521e",
+        "reference": "d61e27af86e76e2e1045a262a2f4ab43929e521e",
+        "shasum": ""
+      },
+      "require": {
+        "evenement/evenement": "^3.0 || ^2.0",
+        "php": "^7.0 || ^5.4",
+        "react/event-loop": "^1.1",
+        "wyrihaximus/cpu-core-detector": "^1.0.2",
+        "wyrihaximus/file-descriptors": "^1.0 || ^0.1",
+        "wyrihaximus/react-child-process-messenger": "^2.9",
+        "wyrihaximus/ticking-promise": "^1.5"
+      },
+      "require-dev": {
+        "clue/block-react": "^1.3",
+        "phake/phake": "^2.2.1",
+        "phpunit/phpunit": "^4.8.35||^5.0",
+        "squizlabs/php_codesniffer": "^3.3.2",
+        "vectorface/dunit": "~2.0"
+      },
+      "suggest": {
+        "wyrihaximus/react-child-process-pool-redis-queue": "Redis RPC queue"
+      },
+      "type": "library",
+      "autoload": {
+        "psr-4": {
+          "WyriHaximus\\React\\ChildProcess\\Pool\\": "src/"
+        },
+        "files": [
+          "src/functions_include.php"
+        ]
+      },
+      "notification-url": "https://packagist.org/downloads/",
+      "license": [
+        "MIT"
+      ],
+      "authors": [
+        {
+          "name": "Cees-Jan Kiewiet",
+          "email": "ceesjank@gmail.com"
+        }
+      ],
+      "description": "Pool wyrihaximus/react-child-process-messenger processes",
+      "time": "2019-03-20T21:11:00+00:00"
+    },
+    {
+      "name": "wyrihaximus/react-child-process-promise",
+      "version": "2.0.2",
+      "source": {
+        "type": "git",
+        "url": "https://github.com/WyriHaximus/reactphp-child-process-promise.git",
+        "reference": "206fe3d5180c7b6f757e8aaa9fef687f42d43164"
+      },
+      "dist": {
+        "type": "zip",
+        "url": "https://api.github.com/repos/WyriHaximus/reactphp-child-process-promise/zipball/206fe3d5180c7b6f757e8aaa9fef687f42d43164",
+        "reference": "206fe3d5180c7b6f757e8aaa9fef687f42d43164",
+        "shasum": ""
+      },
+      "require": {
+        "php": "^5.4||^7.0",
+        "react/child-process": "^0.6 || ^0.5 || ^0.4",
+        "react/promise": "^2.7",
+        "wyrihaximus/ticking-promise": "^1.5.2"
+      },
+      "require-dev": {
+        "phpunit/phpunit": "^4.4||^5.0",
+        "squizlabs/php_codesniffer": "^3.3.2",
+        "vectorface/dunit": "^2.0"
+      },
+      "type": "library",
+      "autoload": {
+        "psr-4": {
+          "WyriHaximus\\React\\": "src/"
+        },
+        "files": [
+          "src/functions_include.php"
+        ]
+      },
+      "notification-url": "https://packagist.org/downloads/",
+      "license": [
+        "MIT"
+      ],
+      "authors": [
+        {
+          "name": "Cees-Jan Kiewiet",
+          "email": "ceesjank@gmail.com",
+          "homepage": "http://wyrihaximus.net/"
+        }
+      ],
+      "description": "Wrapping ticks into a promise",
+      "time": "2019-01-18T21:42:17+00:00"
+    },
+    {
+      "name": "wyrihaximus/ticking-promise",
+      "version": "1.6.3",
+      "source": {
+        "type": "git",
+        "url": "https://github.com/WyriHaximus/TickingPromise.git",
+        "reference": "4bb99024402bb7526de8880f3dab0c1f0858def5"
+      },
+      "dist": {
+        "type": "zip",
+        "url": "https://api.github.com/repos/WyriHaximus/TickingPromise/zipball/4bb99024402bb7526de8880f3dab0c1f0858def5",
+        "reference": "4bb99024402bb7526de8880f3dab0c1f0858def5",
+        "shasum": ""
+      },
+      "require": {
+        "php": "^7.0 || ^5.4",
+        "react/event-loop": "^1.0 || ^0.5 || ^0.4",
+        "react/promise": "~2.1"
+      },
+      "require-dev": {
+        "phpunit/phpunit": "~4.4",
+        "squizlabs/php_codesniffer": "^1.5.6",
+        "vectorface/dunit": "~1.4"
+      },
+      "type": "library",
+      "autoload": {
+        "psr-4": {
+          "WyriHaximus\\React\\": "src/"
+        },
+        "files": [
+          "src/functions_include.php"
+        ]
+      },
+      "notification-url": "https://packagist.org/downloads/",
+      "license": [
+        "MIT"
+      ],
+      "authors": [
+        {
+          "name": "Cees-Jan Kiewiet",
+          "email": "ceesjank@gmail.com",
+          "homepage": "http://wyrihaximus.net/"
+        }
+      ],
+      "description": "Wrapping ticks into a promise",
+      "time": "2018-04-05T12:36:50+00:00"
+    },
+    {
+      "name": "zendframework/zend-diactoros",
+      "version": "2.1.2",
+      "source": {
+        "type": "git",
+        "url": "https://github.com/zendframework/zend-diactoros.git",
+        "reference": "37bf68b428850ee26ed7c3be6c26236dd95a95f1"
+      },
+      "dist": {
+        "type": "zip",
+        "url": "https://api.github.com/repos/zendframework/zend-diactoros/zipball/37bf68b428850ee26ed7c3be6c26236dd95a95f1",
+        "reference": "37bf68b428850ee26ed7c3be6c26236dd95a95f1",
+        "shasum": ""
+      },
+      "require": {
+        "php": "^7.1",
+        "psr/http-factory": "^1.0",
+        "psr/http-message": "^1.0"
+      },
+      "provide": {
+        "psr/http-factory-implementation": "1.0",
+        "psr/http-message-implementation": "1.0"
+      },
+      "require-dev": {
+        "ext-dom": "*",
+        "ext-libxml": "*",
+        "http-interop/http-factory-tests": "^0.5.0",
+        "php-http/psr7-integration-tests": "dev-master",
+        "phpunit/phpunit": "^7.0.2",
+        "zendframework/zend-coding-standard": "~1.0.0"
+      },
+      "type": "library",
+      "extra": {
+        "branch-alias": {
+          "dev-master": "2.1.x-dev",
+          "dev-develop": "2.2.x-dev",
+          "dev-release-1.8": "1.8.x-dev"
+        }
+      },
+      "autoload": {
+        "files": [
+          "src/functions/create_uploaded_file.php",
+          "src/functions/marshal_headers_from_sapi.php",
+          "src/functions/marshal_method_from_sapi.php",
+          "src/functions/marshal_protocol_version_from_sapi.php",
+          "src/functions/marshal_uri_from_sapi.php",
+          "src/functions/normalize_server.php",
+          "src/functions/normalize_uploaded_files.php",
+          "src/functions/parse_cookie_header.php"
+        ],
+        "psr-4": {
+          "Zend\\Diactoros\\": "src/"
+        }
+      },
+      "notification-url": "https://packagist.org/downloads/",
+      "license": [
+        "BSD-3-Clause"
+      ],
+      "description": "PSR HTTP Message implementations",
+      "keywords": [
+        "http",
+        "psr",
+        "psr-7"
+      ],
+      "time": "2019-04-29T21:11:00+00:00"
+    }
+  ],
+  "packages-dev": [],
+  "aliases": [],
+  "minimum-stability": "dev",
+  "stability-flags": {
+    "charlottedunois/yasmin": 20
+  },
+  "prefer-stable": true,
+  "prefer-lowest": false,
+  "platform": {
+    "php": ">=7.3",
+    "ext-json": "*"
+  },
+  "platform-dev": []
 }